--- conflicted
+++ resolved
@@ -14,15 +14,10 @@
 pub(super) use cartesian_current::CartesianCurrent;
 #[allow(unused_imports)]
 pub use constant_current::ConstantCurrent;
-<<<<<<< HEAD
-
-/// todo
-=======
 #[allow(unused_imports)]
 pub(super) use constant_current::DEFAULT_CURRENT;
 
-/// Trait that gives methods to return current and gradient at given point
->>>>>>> dba2c616
+/// A trait implementing methods to get current and gradient
 pub trait CurrentData: Sync {
     /// Current (u, v) at the given (x, y)
     fn current(&self, point: &Point<f64>) -> Result<Current<f64>>;
