/target

__pycache__
*.so
docs/_build

# pixi environments
.pixi
*.egg-info

# vscode
.vscode/*

<<<<<<< HEAD
.DS_Store

# Ignore Jupyter notebook checkpoints
.ipynb_checkpoints/
=======
# data
notebooks/canonical_examples/forcing/*.nc
notebooks/canonical_examples/output/*.nc

# macOS
.DS_store
notebooks/.DS_Store

# documentation
docs/*.png
>>>>>>> 1d0bef58
<|MERGE_RESOLUTION|>--- conflicted
+++ resolved
@@ -11,20 +11,15 @@
 # vscode
 .vscode/*
 
-<<<<<<< HEAD
-.DS_Store
-
 # Ignore Jupyter notebook checkpoints
 .ipynb_checkpoints/
-=======
+
 # data
 notebooks/canonical_examples/forcing/*.nc
 notebooks/canonical_examples/output/*.nc
 
 # macOS
 .DS_store
-notebooks/.DS_Store
 
 # documentation
-docs/*.png
->>>>>>> 1d0bef58
+docs/*.png