--- conflicted
+++ resolved
@@ -28,12 +28,8 @@
 mod datatype;
 mod error;
 mod interpolator;
-<<<<<<< HEAD
+mod io;
 pub mod ray;
-=======
-mod io;
-mod ray;
->>>>>>> 57e30207
 mod wave_ray_path;
 
 #[allow(unused_imports)]
