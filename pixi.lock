version: 5
environments:
  default:
    channels:
    - url: https://conda.anaconda.org/conda-forge/
    - url: https://conda.anaconda.org/conda/
    - url: https://conda.anaconda.org/main/
    packages:
      linux-64:
      - conda: https://conda.anaconda.org/conda-forge/linux-64/_libgcc_mutex-0.1-conda_forge.tar.bz2
      - conda: https://conda.anaconda.org/conda-forge/linux-64/_openmp_mutex-4.5-2_gnu.tar.bz2
      - conda: https://conda.anaconda.org/conda-forge/linux-64/alsa-lib-1.2.13-hb9d3cd8_0.conda
      - conda: https://conda.anaconda.org/conda-forge/linux-64/binutils_impl_linux-64-2.43-h4bf12b8_2.conda
      - conda: https://conda.anaconda.org/conda-forge/linux-64/blosc-1.21.6-hef167b5_0.conda
      - conda: https://conda.anaconda.org/conda-forge/linux-64/brotli-1.1.0-hb9d3cd8_2.conda
      - conda: https://conda.anaconda.org/conda-forge/linux-64/brotli-bin-1.1.0-hb9d3cd8_2.conda
      - conda: https://conda.anaconda.org/conda-forge/linux-64/bzip2-1.0.8-h4bc722e_7.conda
<<<<<<< HEAD
      - conda: https://conda.anaconda.org/conda-forge/linux-64/c-ares-1.32.3-h4bc722e_0.conda
      - conda: https://conda.anaconda.org/conda-forge/linux-64/ca-certificates-2024.7.4-hbcca054_0.conda
=======
      - conda: https://conda.anaconda.org/conda-forge/linux-64/c-ares-1.34.3-heb4867d_0.conda
      - conda: https://conda.anaconda.org/conda-forge/linux-64/ca-certificates-2024.8.30-hbcca054_0.conda
>>>>>>> b74e3b83
      - conda: https://conda.anaconda.org/conda-forge/linux-64/cairo-1.18.0-hebfffa5_3.conda
      - conda: https://conda.anaconda.org/conda-forge/noarch/certifi-2024.8.30-pyhd8ed1ab_0.conda
      - conda: https://conda.anaconda.org/conda-forge/linux-64/cffi-1.16.0-py312hf06ca03_0.conda
      - conda: https://conda.anaconda.org/conda-forge/linux-64/cftime-1.6.4-py312hc0a28a1_1.conda
      - conda: https://conda.anaconda.org/conda-forge/linux-64/cmake-3.30.5-hf9cb763_0.conda
      - conda: https://conda.anaconda.org/conda-forge/linux-64/contourpy-1.3.1-py312h68727a3_0.conda
      - conda: https://conda.anaconda.org/conda-forge/noarch/cycler-0.12.1-pyhd8ed1ab_0.conda
      - conda: https://conda.anaconda.org/conda-forge/linux-64/cyrus-sasl-2.1.27-h54b06d7_7.conda
      - conda: https://conda.anaconda.org/conda-forge/linux-64/dbus-1.13.6-h5008d03_3.tar.bz2
      - conda: https://conda.anaconda.org/conda-forge/linux-64/double-conversion-3.3.0-h59595ed_0.conda
      - conda: https://conda.anaconda.org/conda-forge/linux-64/expat-2.6.4-h5888daf_0.conda
      - conda: https://conda.anaconda.org/conda-forge/noarch/font-ttf-dejavu-sans-mono-2.37-hab24e00_0.tar.bz2
      - conda: https://conda.anaconda.org/conda-forge/noarch/font-ttf-inconsolata-3.000-h77eed37_0.tar.bz2
      - conda: https://conda.anaconda.org/conda-forge/noarch/font-ttf-source-code-pro-2.038-h77eed37_0.tar.bz2
      - conda: https://conda.anaconda.org/conda-forge/noarch/font-ttf-ubuntu-0.83-h77eed37_3.conda
      - conda: https://conda.anaconda.org/conda-forge/linux-64/fontconfig-2.15.0-h7e30c49_1.conda
      - conda: https://conda.anaconda.org/conda-forge/noarch/fonts-conda-ecosystem-1-0.tar.bz2
      - conda: https://conda.anaconda.org/conda-forge/noarch/fonts-conda-forge-1-0.tar.bz2
      - conda: https://conda.anaconda.org/conda-forge/linux-64/fonttools-4.54.1-py312h178313f_1.conda
      - conda: https://conda.anaconda.org/conda-forge/linux-64/freetype-2.12.1-h267a509_2.conda
      - conda: https://conda.anaconda.org/conda-forge/linux-64/gcc_impl_linux-64-14.2.0-h6b349bd_1.conda
      - conda: https://conda.anaconda.org/conda-forge/linux-64/graphite2-1.3.13-h59595ed_1003.conda
      - conda: https://conda.anaconda.org/conda-forge/linux-64/harfbuzz-9.0.0-hda332d3_1.conda
      - conda: https://conda.anaconda.org/conda-forge/linux-64/hdf4-4.2.15-h2a13503_7.conda
      - conda: https://conda.anaconda.org/conda-forge/linux-64/hdf5-1.14.3-nompi_hdf9ad27_105.conda
      - conda: https://conda.anaconda.org/conda-forge/linux-64/icu-75.1-he02047a_0.conda
      - conda: https://conda.anaconda.org/conda-forge/noarch/kernel-headers_linux-64-3.10.0-he073ed8_18.conda
      - conda: https://conda.anaconda.org/conda-forge/linux-64/keyutils-1.6.1-h166bdaf_0.tar.bz2
      - conda: https://conda.anaconda.org/conda-forge/linux-64/kiwisolver-1.4.7-py312h68727a3_0.conda
      - conda: https://conda.anaconda.org/conda-forge/linux-64/krb5-1.21.3-h659f571_0.conda
      - conda: https://conda.anaconda.org/conda-forge/linux-64/lcms2-2.16-hb7c19ff_0.conda
      - conda: https://conda.anaconda.org/conda-forge/linux-64/ld_impl_linux-64-2.43-h712a8e2_2.conda
      - conda: https://conda.anaconda.org/conda-forge/linux-64/lerc-4.0.0-h27087fc_0.tar.bz2
      - conda: https://conda.anaconda.org/conda-forge/linux-64/libaec-1.1.3-h59595ed_0.conda
      - conda: https://conda.anaconda.org/conda-forge/linux-64/libblas-3.9.0-25_linux64_openblas.conda
      - conda: https://conda.anaconda.org/conda-forge/linux-64/libbrotlicommon-1.1.0-hb9d3cd8_2.conda
      - conda: https://conda.anaconda.org/conda-forge/linux-64/libbrotlidec-1.1.0-hb9d3cd8_2.conda
      - conda: https://conda.anaconda.org/conda-forge/linux-64/libbrotlienc-1.1.0-hb9d3cd8_2.conda
      - conda: https://conda.anaconda.org/conda-forge/linux-64/libcblas-3.9.0-25_linux64_openblas.conda
      - conda: https://conda.anaconda.org/conda-forge/linux-64/libclang-cpp19.1-19.1.3-default_hb5137d0_0.conda
      - conda: https://conda.anaconda.org/conda-forge/linux-64/libclang13-19.1.3-default_h9c6a7e4_0.conda
      - conda: https://conda.anaconda.org/conda-forge/linux-64/libcups-2.3.3-h4637d8d_4.conda
      - conda: https://conda.anaconda.org/conda-forge/linux-64/libcurl-8.10.1-hbbe4b11_0.conda
      - conda: https://conda.anaconda.org/conda-forge/linux-64/libdeflate-1.22-hb9d3cd8_0.conda
      - conda: https://conda.anaconda.org/conda-forge/linux-64/libdrm-2.4.123-hb9d3cd8_0.conda
      - conda: https://conda.anaconda.org/conda-forge/linux-64/libedit-3.1.20191231-he28a2e2_2.tar.bz2
      - conda: https://conda.anaconda.org/conda-forge/linux-64/libegl-1.7.0-ha4b6fd6_2.conda
      - conda: https://conda.anaconda.org/conda-forge/linux-64/libev-4.33-hd590300_2.conda
      - conda: https://conda.anaconda.org/conda-forge/linux-64/libexpat-2.6.4-h5888daf_0.conda
      - conda: https://conda.anaconda.org/conda-forge/linux-64/libffi-3.4.2-h7f98852_5.tar.bz2
      - conda: https://conda.anaconda.org/conda-forge/linux-64/libgcc-14.2.0-h77fa898_1.conda
      - conda: https://conda.anaconda.org/conda-forge/noarch/libgcc-devel_linux-64-14.2.0-h41c2201_101.conda
      - conda: https://conda.anaconda.org/conda-forge/linux-64/libgcc-ng-14.2.0-h69a702a_1.conda
      - conda: https://conda.anaconda.org/conda-forge/linux-64/libgfortran-14.2.0-h69a702a_1.conda
      - conda: https://conda.anaconda.org/conda-forge/linux-64/libgfortran-ng-14.2.0-h69a702a_1.conda
      - conda: https://conda.anaconda.org/conda-forge/linux-64/libgfortran5-14.2.0-hd5240d6_1.conda
      - conda: https://conda.anaconda.org/conda-forge/linux-64/libgl-1.7.0-ha4b6fd6_2.conda
      - conda: https://conda.anaconda.org/conda-forge/linux-64/libglib-2.82.2-h2ff4ddf_0.conda
      - conda: https://conda.anaconda.org/conda-forge/linux-64/libglvnd-1.7.0-ha4b6fd6_2.conda
      - conda: https://conda.anaconda.org/conda-forge/linux-64/libglx-1.7.0-ha4b6fd6_2.conda
      - conda: https://conda.anaconda.org/conda-forge/linux-64/libgomp-14.2.0-h77fa898_1.conda
      - conda: https://conda.anaconda.org/conda-forge/linux-64/libiconv-1.17-hd590300_2.conda
      - conda: https://conda.anaconda.org/conda-forge/linux-64/libjpeg-turbo-3.0.0-hd590300_1.conda
      - conda: https://conda.anaconda.org/conda-forge/linux-64/liblapack-3.9.0-25_linux64_openblas.conda
      - conda: https://conda.anaconda.org/conda-forge/linux-64/libllvm19-19.1.3-ha7bfdaf_0.conda
      - conda: https://conda.anaconda.org/conda-forge/linux-64/libnetcdf-4.9.2-nompi_h135f659_114.conda
      - conda: https://conda.anaconda.org/conda-forge/linux-64/libnghttp2-1.64.0-h161d5f1_0.conda
      - conda: https://conda.anaconda.org/conda-forge/linux-64/libnsl-2.0.1-hd590300_0.conda
      - conda: https://conda.anaconda.org/conda-forge/linux-64/libntlm-1.4-h7f98852_1002.tar.bz2
      - conda: https://conda.anaconda.org/conda-forge/linux-64/libopenblas-0.3.28-pthreads_h94d23a6_1.conda
      - conda: https://conda.anaconda.org/conda-forge/linux-64/libopengl-1.7.0-ha4b6fd6_2.conda
      - conda: https://conda.anaconda.org/conda-forge/linux-64/libpciaccess-0.18-hd590300_0.conda
      - conda: https://conda.anaconda.org/conda-forge/linux-64/libpng-1.6.44-hadc24fc_0.conda
      - conda: https://conda.anaconda.org/conda-forge/linux-64/libpq-17.0-h04577a9_4.conda
      - conda: https://conda.anaconda.org/conda-forge/linux-64/libsanitizer-14.2.0-h2a3dede_1.conda
      - conda: https://conda.anaconda.org/conda-forge/linux-64/libsqlite-3.47.0-hadc24fc_1.conda
      - conda: https://conda.anaconda.org/conda-forge/linux-64/libssh2-1.11.0-h0841786_0.conda
      - conda: https://conda.anaconda.org/conda-forge/linux-64/libstdcxx-14.2.0-hc0a3c3a_1.conda
      - conda: https://conda.anaconda.org/conda-forge/linux-64/libstdcxx-ng-14.2.0-h4852527_1.conda
      - conda: https://conda.anaconda.org/conda-forge/linux-64/libtiff-4.7.0-he137b08_1.conda
      - conda: https://conda.anaconda.org/conda-forge/linux-64/libuuid-2.38.1-h0b41bf4_0.conda
      - conda: https://conda.anaconda.org/conda-forge/linux-64/libuv-1.49.2-hb9d3cd8_0.conda
      - conda: https://conda.anaconda.org/conda-forge/linux-64/libwebp-base-1.4.0-hd590300_0.conda
      - conda: https://conda.anaconda.org/conda-forge/linux-64/libxcb-1.17.0-h8a09558_0.conda
      - conda: https://conda.anaconda.org/conda-forge/linux-64/libxcrypt-4.4.36-hd590300_1.conda
      - conda: https://conda.anaconda.org/conda-forge/linux-64/libxkbcommon-1.7.0-h2c5496b_1.conda
      - conda: https://conda.anaconda.org/conda-forge/linux-64/libxml2-2.13.5-hb346dea_0.conda
      - conda: https://conda.anaconda.org/conda-forge/linux-64/libxslt-1.1.39-h76b75d6_0.conda
      - conda: https://conda.anaconda.org/conda-forge/linux-64/libzip-1.11.2-h6991a6a_0.conda
      - conda: https://conda.anaconda.org/conda-forge/linux-64/libzlib-1.3.1-hb9d3cd8_2.conda
      - conda: https://conda.anaconda.org/conda-forge/linux-64/lz4-c-1.9.4-hcb278e6_0.conda
      - conda: https://conda.anaconda.org/conda-forge/linux-64/matplotlib-3.9.2-py312h7900ff3_2.conda
      - conda: https://conda.anaconda.org/conda-forge/linux-64/matplotlib-base-3.9.2-py312hd3ec401_2.conda
      - conda: https://conda.anaconda.org/conda-forge/linux-64/maturin-1.5.1-py312h241aef2_0.conda
      - conda: https://conda.anaconda.org/conda-forge/noarch/munkres-1.1.4-pyh9f0ad1d_0.tar.bz2
      - conda: https://conda.anaconda.org/conda-forge/linux-64/mysql-common-9.0.1-h266115a_2.conda
      - conda: https://conda.anaconda.org/conda-forge/linux-64/mysql-libs-9.0.1-he0572af_2.conda
      - conda: https://conda.anaconda.org/conda-forge/linux-64/ncurses-6.5-he02047a_1.conda
      - conda: https://conda.anaconda.org/conda-forge/linux-64/netcdf4-1.6.5-nompi_py312h39d4375_102.conda
      - conda: https://conda.anaconda.org/conda-forge/linux-64/numpy-2.1.3-py312h58c1407_0.conda
      - conda: https://conda.anaconda.org/conda-forge/linux-64/openjpeg-2.5.2-h488ebb8_0.conda
      - conda: https://conda.anaconda.org/conda-forge/linux-64/openldap-2.6.8-hedd0468_0.conda
      - conda: https://conda.anaconda.org/conda-forge/linux-64/openssl-3.4.0-hb9d3cd8_0.conda
      - conda: https://conda.anaconda.org/conda-forge/noarch/packaging-24.2-pyhd8ed1ab_0.conda
      - conda: https://conda.anaconda.org/conda-forge/linux-64/pandas-2.2.3-py312hf9745cd_1.conda
      - conda: https://conda.anaconda.org/conda-forge/linux-64/pcre2-10.44-hba22ea6_2.conda
      - conda: https://conda.anaconda.org/conda-forge/linux-64/pillow-11.0.0-py312h7b63e92_0.conda
      - conda: https://conda.anaconda.org/conda-forge/noarch/pip-24.3.1-pyh8b19718_0.conda
      - conda: https://conda.anaconda.org/conda-forge/linux-64/pixman-0.43.2-h59595ed_0.conda
      - conda: https://conda.anaconda.org/conda-forge/linux-64/pthread-stubs-0.4-hb9d3cd8_1002.conda
      - conda: https://conda.anaconda.org/conda-forge/noarch/pycparser-2.22-pyhd8ed1ab_0.conda
      - conda: https://conda.anaconda.org/conda-forge/noarch/pyparsing-3.2.0-pyhd8ed1ab_1.conda
      - conda: https://conda.anaconda.org/conda-forge/linux-64/pyside6-6.8.0.2-py312h91f0f75_0.conda
      - conda: https://conda.anaconda.org/conda-forge/linux-64/python-3.12.7-hc5c86c4_0_cpython.conda
      - conda: https://conda.anaconda.org/conda-forge/noarch/python-dateutil-2.9.0-pyhd8ed1ab_0.conda
      - conda: https://conda.anaconda.org/conda-forge/noarch/python-tzdata-2024.2-pyhd8ed1ab_0.conda
      - conda: https://conda.anaconda.org/conda-forge/linux-64/python_abi-3.12-5_cp312.conda
      - conda: https://conda.anaconda.org/conda-forge/noarch/pytz-2024.1-pyhd8ed1ab_0.conda
      - conda: https://conda.anaconda.org/conda-forge/linux-64/qhull-2020.2-h434a139_5.conda
      - conda: https://conda.anaconda.org/conda-forge/linux-64/qt6-main-6.8.0-h6e8976b_0.conda
      - conda: https://conda.anaconda.org/conda-forge/linux-64/readline-8.2-h8228510_1.conda
      - conda: https://conda.anaconda.org/conda-forge/linux-64/rhash-1.4.5-hb9d3cd8_0.conda
      - conda: https://conda.anaconda.org/conda-forge/linux-64/ruff-0.4.10-py312h5715c7c_0.conda
      - conda: https://conda.anaconda.org/conda-forge/linux-64/rust-1.77.2-h70c747d_1.conda
      - conda: https://conda.anaconda.org/conda-forge/noarch/rust-std-x86_64-unknown-linux-gnu-1.77.2-h2c6d0dc_1.conda
      - conda: https://conda.anaconda.org/conda-forge/noarch/setuptools-75.3.0-pyhd8ed1ab_0.conda
      - conda: https://conda.anaconda.org/conda-forge/noarch/six-1.16.0-pyh6c4a22f_0.tar.bz2
      - conda: https://conda.anaconda.org/conda-forge/linux-64/snappy-1.2.1-ha2e4443_0.conda
      - conda: https://conda.anaconda.org/conda-forge/noarch/sysroot_linux-64-2.17-h4a8ded7_18.conda
      - conda: https://conda.anaconda.org/conda-forge/linux-64/tk-8.6.13-noxft_h4845f30_101.conda
      - conda: https://conda.anaconda.org/conda-forge/noarch/tomli-2.1.0-pyhff2d567_0.conda
      - conda: https://conda.anaconda.org/conda-forge/linux-64/tornado-6.4.1-py312h66e93f0_1.conda
      - conda: https://conda.anaconda.org/conda-forge/noarch/tzdata-2024b-hc8b5060_0.conda
      - conda: https://conda.anaconda.org/conda-forge/linux-64/unicodedata2-15.1.0-py312h66e93f0_1.conda
      - conda: https://conda.anaconda.org/conda-forge/linux-64/wayland-1.23.1-h3e06ad9_0.conda
      - conda: https://conda.anaconda.org/conda-forge/noarch/wheel-0.45.0-pyhd8ed1ab_0.conda
      - conda: https://conda.anaconda.org/conda-forge/noarch/xarray-2024.10.0-pyhd8ed1ab_0.conda
      - conda: https://conda.anaconda.org/conda-forge/linux-64/xcb-util-0.4.1-hb711507_2.conda
      - conda: https://conda.anaconda.org/conda-forge/linux-64/xcb-util-cursor-0.1.5-hb9d3cd8_0.conda
      - conda: https://conda.anaconda.org/conda-forge/linux-64/xcb-util-image-0.4.0-hb711507_2.conda
      - conda: https://conda.anaconda.org/conda-forge/linux-64/xcb-util-keysyms-0.4.1-hb711507_0.conda
      - conda: https://conda.anaconda.org/conda-forge/linux-64/xcb-util-renderutil-0.3.10-hb711507_0.conda
      - conda: https://conda.anaconda.org/conda-forge/linux-64/xcb-util-wm-0.4.2-hb711507_0.conda
      - conda: https://conda.anaconda.org/conda-forge/linux-64/xkeyboard-config-2.43-hb9d3cd8_0.conda
      - conda: https://conda.anaconda.org/conda-forge/linux-64/xorg-libice-1.1.1-hb9d3cd8_1.conda
      - conda: https://conda.anaconda.org/conda-forge/linux-64/xorg-libsm-1.2.4-he73a12e_1.conda
      - conda: https://conda.anaconda.org/conda-forge/linux-64/xorg-libx11-1.8.10-h4f16b4b_0.conda
      - conda: https://conda.anaconda.org/conda-forge/linux-64/xorg-libxau-1.0.11-hb9d3cd8_1.conda
      - conda: https://conda.anaconda.org/conda-forge/linux-64/xorg-libxcomposite-0.4.6-hb9d3cd8_2.conda
      - conda: https://conda.anaconda.org/conda-forge/linux-64/xorg-libxcursor-1.2.3-hb9d3cd8_0.conda
      - conda: https://conda.anaconda.org/conda-forge/linux-64/xorg-libxdamage-1.1.6-hb9d3cd8_0.conda
      - conda: https://conda.anaconda.org/conda-forge/linux-64/xorg-libxdmcp-1.1.5-hb9d3cd8_0.conda
      - conda: https://conda.anaconda.org/conda-forge/linux-64/xorg-libxext-1.3.6-hb9d3cd8_0.conda
      - conda: https://conda.anaconda.org/conda-forge/linux-64/xorg-libxfixes-6.0.1-hb9d3cd8_0.conda
      - conda: https://conda.anaconda.org/conda-forge/linux-64/xorg-libxi-1.8.2-hb9d3cd8_0.conda
      - conda: https://conda.anaconda.org/conda-forge/linux-64/xorg-libxrandr-1.5.4-hb9d3cd8_0.conda
      - conda: https://conda.anaconda.org/conda-forge/linux-64/xorg-libxrender-0.9.11-hb9d3cd8_1.conda
      - conda: https://conda.anaconda.org/conda-forge/linux-64/xorg-libxtst-1.2.5-hb9d3cd8_3.conda
      - conda: https://conda.anaconda.org/conda-forge/linux-64/xorg-libxxf86vm-1.1.5-hb9d3cd8_4.conda
      - conda: https://conda.anaconda.org/conda-forge/linux-64/xorg-xorgproto-2024.1-hb9d3cd8_1.conda
      - conda: https://conda.anaconda.org/conda-forge/linux-64/xz-5.2.6-h166bdaf_0.tar.bz2
      - conda: https://conda.anaconda.org/conda-forge/linux-64/zlib-1.3.1-hb9d3cd8_2.conda
      - conda: https://conda.anaconda.org/conda-forge/linux-64/zstd-1.5.6-ha6fb4c9_0.conda
      osx-arm64:
      - conda: https://conda.anaconda.org/conda-forge/osx-arm64/blosc-1.21.6-h5499902_0.conda
      - conda: https://conda.anaconda.org/conda-forge/osx-arm64/brotli-1.1.0-hd74edd7_2.conda
      - conda: https://conda.anaconda.org/conda-forge/osx-arm64/brotli-bin-1.1.0-hd74edd7_2.conda
      - conda: https://conda.anaconda.org/conda-forge/osx-arm64/bzip2-1.0.8-h99b78c6_7.conda
      - conda: https://conda.anaconda.org/conda-forge/osx-arm64/c-ares-1.34.3-h5505292_0.conda
      - conda: https://conda.anaconda.org/conda-forge/osx-arm64/ca-certificates-2024.8.30-hf0a4a13_0.conda
      - conda: https://conda.anaconda.org/conda-forge/noarch/certifi-2024.8.30-pyhd8ed1ab_0.conda
      - conda: https://conda.anaconda.org/conda-forge/osx-arm64/cffi-1.16.0-py312h8e38eb3_0.conda
      - conda: https://conda.anaconda.org/conda-forge/osx-arm64/cftime-1.6.4-py312h755e627_1.conda
      - conda: https://conda.anaconda.org/conda-forge/osx-arm64/cmake-3.30.5-hfbcbe4a_0.conda
      - conda: https://conda.anaconda.org/conda-forge/osx-arm64/contourpy-1.3.1-py312hb23fbb9_0.conda
      - conda: https://conda.anaconda.org/conda-forge/noarch/cycler-0.12.1-pyhd8ed1ab_0.conda
      - conda: https://conda.anaconda.org/conda-forge/osx-arm64/fonttools-4.54.1-py312ha0ccf2a_1.conda
      - conda: https://conda.anaconda.org/conda-forge/osx-arm64/freetype-2.12.1-hadb7bae_2.conda
      - conda: https://conda.anaconda.org/conda-forge/osx-arm64/hdf4-4.2.15-h2ee6834_7.conda
      - conda: https://conda.anaconda.org/conda-forge/osx-arm64/hdf5-1.14.3-nompi_hec07895_105.conda
      - conda: https://conda.anaconda.org/conda-forge/osx-arm64/kiwisolver-1.4.7-py312h6142ec9_0.conda
      - conda: https://conda.anaconda.org/conda-forge/osx-arm64/krb5-1.21.3-h237132a_0.conda
      - conda: https://conda.anaconda.org/conda-forge/osx-arm64/lcms2-2.16-ha0e7c42_0.conda
      - conda: https://conda.anaconda.org/conda-forge/osx-arm64/lerc-4.0.0-h9a09cb3_0.tar.bz2
      - conda: https://conda.anaconda.org/conda-forge/osx-arm64/libaec-1.1.3-hebf3989_0.conda
      - conda: https://conda.anaconda.org/conda-forge/osx-arm64/libblas-3.9.0-25_osxarm64_openblas.conda
      - conda: https://conda.anaconda.org/conda-forge/osx-arm64/libbrotlicommon-1.1.0-hd74edd7_2.conda
      - conda: https://conda.anaconda.org/conda-forge/osx-arm64/libbrotlidec-1.1.0-hd74edd7_2.conda
      - conda: https://conda.anaconda.org/conda-forge/osx-arm64/libbrotlienc-1.1.0-hd74edd7_2.conda
      - conda: https://conda.anaconda.org/conda-forge/osx-arm64/libcblas-3.9.0-25_osxarm64_openblas.conda
      - conda: https://conda.anaconda.org/conda-forge/osx-arm64/libcurl-8.10.1-h13a7ad3_0.conda
      - conda: https://conda.anaconda.org/conda-forge/osx-arm64/libcxx-19.1.3-ha82da77_0.conda
      - conda: https://conda.anaconda.org/conda-forge/osx-arm64/libdeflate-1.22-hd74edd7_0.conda
      - conda: https://conda.anaconda.org/conda-forge/osx-arm64/libedit-3.1.20191231-hc8eb9b7_2.tar.bz2
      - conda: https://conda.anaconda.org/conda-forge/osx-arm64/libev-4.33-h93a5062_2.conda
      - conda: https://conda.anaconda.org/conda-forge/osx-arm64/libexpat-2.6.4-h286801f_0.conda
      - conda: https://conda.anaconda.org/conda-forge/osx-arm64/libffi-3.4.2-h3422bc3_5.tar.bz2
      - conda: https://conda.anaconda.org/conda-forge/osx-arm64/libgfortran-5.0.0-13_2_0_hd922786_3.conda
      - conda: https://conda.anaconda.org/conda-forge/osx-arm64/libgfortran5-13.2.0-hf226fd6_3.conda
      - conda: https://conda.anaconda.org/conda-forge/osx-arm64/libiconv-1.17-h0d3ecfb_2.conda
      - conda: https://conda.anaconda.org/conda-forge/osx-arm64/libjpeg-turbo-3.0.0-hb547adb_1.conda
      - conda: https://conda.anaconda.org/conda-forge/osx-arm64/liblapack-3.9.0-25_osxarm64_openblas.conda
      - conda: https://conda.anaconda.org/conda-forge/osx-arm64/libnetcdf-4.9.2-nompi_he469be0_114.conda
      - conda: https://conda.anaconda.org/conda-forge/osx-arm64/libnghttp2-1.64.0-h6d7220d_0.conda
      - conda: https://conda.anaconda.org/conda-forge/osx-arm64/libopenblas-0.3.28-openmp_hf332438_1.conda
      - conda: https://conda.anaconda.org/conda-forge/osx-arm64/libpng-1.6.44-hc14010f_0.conda
      - conda: https://conda.anaconda.org/conda-forge/osx-arm64/libsqlite-3.47.0-hbaaea75_1.conda
      - conda: https://conda.anaconda.org/conda-forge/osx-arm64/libssh2-1.11.0-h7a5bd25_0.conda
      - conda: https://conda.anaconda.org/conda-forge/osx-arm64/libtiff-4.7.0-hfce79cd_1.conda
      - conda: https://conda.anaconda.org/conda-forge/osx-arm64/libuv-1.49.2-h7ab814d_0.conda
      - conda: https://conda.anaconda.org/conda-forge/osx-arm64/libwebp-base-1.4.0-h93a5062_0.conda
      - conda: https://conda.anaconda.org/conda-forge/osx-arm64/libxcb-1.17.0-hdb1d25a_0.conda
      - conda: https://conda.anaconda.org/conda-forge/osx-arm64/libxml2-2.13.5-h376fa9f_0.conda
      - conda: https://conda.anaconda.org/conda-forge/osx-arm64/libzip-1.11.2-h1336266_0.conda
      - conda: https://conda.anaconda.org/conda-forge/osx-arm64/libzlib-1.3.1-h8359307_2.conda
      - conda: https://conda.anaconda.org/conda-forge/osx-arm64/llvm-openmp-19.1.3-hb52a8e5_0.conda
      - conda: https://conda.anaconda.org/conda-forge/osx-arm64/lz4-c-1.9.4-hb7217d7_0.conda
      - conda: https://conda.anaconda.org/conda-forge/osx-arm64/m4-1.4.18-h642e427_1001.tar.bz2
      - conda: https://conda.anaconda.org/conda-forge/osx-arm64/matplotlib-3.9.2-py312h1f38498_2.conda
      - conda: https://conda.anaconda.org/conda-forge/osx-arm64/matplotlib-base-3.9.2-py312h9bd0bc6_2.conda
      - conda: https://conda.anaconda.org/conda-forge/osx-arm64/maturin-1.5.1-py312h99f8e83_0.conda
      - conda: https://conda.anaconda.org/conda-forge/noarch/munkres-1.1.4-pyh9f0ad1d_0.tar.bz2
      - conda: https://conda.anaconda.org/conda-forge/osx-arm64/ncurses-6.5-h7bae524_1.conda
      - conda: https://conda.anaconda.org/conda-forge/osx-arm64/netcdf4-1.6.5-nompi_py312h30cf68c_102.conda
      - conda: https://conda.anaconda.org/conda-forge/osx-arm64/numpy-2.1.3-py312h94ee1e1_0.conda
      - conda: https://conda.anaconda.org/conda-forge/osx-arm64/openjpeg-2.5.2-h9f1df11_0.conda
      - conda: https://conda.anaconda.org/conda-forge/osx-arm64/openssl-3.4.0-h39f12f2_0.conda
      - conda: https://conda.anaconda.org/conda-forge/noarch/packaging-24.2-pyhd8ed1ab_0.conda
      - conda: https://conda.anaconda.org/conda-forge/osx-arm64/pandas-2.2.3-py312hcd31e36_1.conda
      - conda: https://conda.anaconda.org/conda-forge/osx-arm64/pillow-11.0.0-py312haf37ca6_0.conda
      - conda: https://conda.anaconda.org/conda-forge/noarch/pip-24.3.1-pyh8b19718_0.conda
      - conda: https://conda.anaconda.org/conda-forge/osx-arm64/pthread-stubs-0.4-hd74edd7_1002.conda
      - conda: https://conda.anaconda.org/conda-forge/noarch/pycparser-2.22-pyhd8ed1ab_0.conda
      - conda: https://conda.anaconda.org/conda-forge/noarch/pyparsing-3.2.0-pyhd8ed1ab_1.conda
      - conda: https://conda.anaconda.org/conda-forge/osx-arm64/python-3.12.7-h739c21a_0_cpython.conda
      - conda: https://conda.anaconda.org/conda-forge/noarch/python-dateutil-2.9.0-pyhd8ed1ab_0.conda
      - conda: https://conda.anaconda.org/conda-forge/noarch/python-tzdata-2024.2-pyhd8ed1ab_0.conda
      - conda: https://conda.anaconda.org/conda-forge/osx-arm64/python_abi-3.12-5_cp312.conda
      - conda: https://conda.anaconda.org/conda-forge/noarch/pytz-2024.1-pyhd8ed1ab_0.conda
      - conda: https://conda.anaconda.org/conda-forge/osx-arm64/qhull-2020.2-h420ef59_5.conda
      - conda: https://conda.anaconda.org/conda-forge/osx-arm64/readline-8.2-h92ec313_1.conda
      - conda: https://conda.anaconda.org/conda-forge/osx-arm64/rhash-1.4.5-h7ab814d_0.conda
      - conda: https://conda.anaconda.org/conda-forge/osx-arm64/ruff-0.4.10-py312h3402d49_0.conda
      - conda: https://conda.anaconda.org/conda-forge/osx-arm64/rust-1.77.2-h4ff7c5d_1.conda
      - conda: https://conda.anaconda.org/conda-forge/noarch/rust-std-aarch64-apple-darwin-1.77.2-hf6ec828_1.conda
      - conda: https://conda.anaconda.org/conda-forge/noarch/setuptools-75.3.0-pyhd8ed1ab_0.conda
      - conda: https://conda.anaconda.org/conda-forge/noarch/six-1.16.0-pyh6c4a22f_0.tar.bz2
      - conda: https://conda.anaconda.org/conda-forge/osx-arm64/snappy-1.2.1-hd02b534_0.conda
      - conda: https://conda.anaconda.org/conda-forge/osx-arm64/tk-8.6.13-h5083fa2_1.conda
      - conda: https://conda.anaconda.org/conda-forge/noarch/tomli-2.1.0-pyhff2d567_0.conda
      - conda: https://conda.anaconda.org/conda-forge/osx-arm64/tornado-6.4.1-py312h024a12e_1.conda
      - conda: https://conda.anaconda.org/conda-forge/noarch/tzdata-2024b-hc8b5060_0.conda
      - conda: https://conda.anaconda.org/conda-forge/osx-arm64/unicodedata2-15.1.0-py312h0bf5046_1.conda
      - conda: https://conda.anaconda.org/conda-forge/noarch/wheel-0.45.0-pyhd8ed1ab_0.conda
      - conda: https://conda.anaconda.org/conda-forge/noarch/xarray-2024.10.0-pyhd8ed1ab_0.conda
      - conda: https://conda.anaconda.org/conda-forge/osx-arm64/xorg-libxau-1.0.11-hd74edd7_1.conda
      - conda: https://conda.anaconda.org/conda-forge/osx-arm64/xorg-libxdmcp-1.1.5-hd74edd7_0.conda
      - conda: https://conda.anaconda.org/conda-forge/osx-arm64/xz-5.2.6-h57fd34a_0.tar.bz2
      - conda: https://conda.anaconda.org/conda-forge/osx-arm64/zlib-1.3.1-h8359307_2.conda
      - conda: https://conda.anaconda.org/conda-forge/osx-arm64/zstd-1.5.6-hb46c0d2_0.conda
      win-64:
      - conda: https://conda.anaconda.org/conda-forge/win-64/blosc-1.21.6-h85f69ea_0.conda
      - conda: https://conda.anaconda.org/conda-forge/win-64/brotli-1.1.0-h2466b09_2.conda
      - conda: https://conda.anaconda.org/conda-forge/win-64/brotli-bin-1.1.0-h2466b09_2.conda
      - conda: https://conda.anaconda.org/conda-forge/win-64/bzip2-1.0.8-h2466b09_7.conda
      - conda: https://conda.anaconda.org/conda-forge/win-64/ca-certificates-2024.8.30-h56e8100_0.conda
      - conda: https://conda.anaconda.org/conda-forge/win-64/cairo-1.18.0-h32b962e_3.conda
      - conda: https://conda.anaconda.org/conda-forge/noarch/certifi-2024.8.30-pyhd8ed1ab_0.conda
      - conda: https://conda.anaconda.org/conda-forge/win-64/cffi-1.16.0-py312he70551f_0.conda
      - conda: https://conda.anaconda.org/conda-forge/win-64/cftime-1.6.4-py312h1a27103_1.conda
      - conda: https://conda.anaconda.org/conda-forge/win-64/cmake-3.30.5-h400e5d1_0.conda
      - conda: https://conda.anaconda.org/conda-forge/win-64/contourpy-1.3.1-py312hd5eb7cc_0.conda
      - conda: https://conda.anaconda.org/conda-forge/noarch/cycler-0.12.1-pyhd8ed1ab_0.conda
      - conda: https://conda.anaconda.org/conda-forge/win-64/double-conversion-3.3.0-h63175ca_0.conda
      - conda: https://conda.anaconda.org/conda-forge/noarch/font-ttf-dejavu-sans-mono-2.37-hab24e00_0.tar.bz2
      - conda: https://conda.anaconda.org/conda-forge/noarch/font-ttf-inconsolata-3.000-h77eed37_0.tar.bz2
      - conda: https://conda.anaconda.org/conda-forge/noarch/font-ttf-source-code-pro-2.038-h77eed37_0.tar.bz2
      - conda: https://conda.anaconda.org/conda-forge/noarch/font-ttf-ubuntu-0.83-h77eed37_3.conda
      - conda: https://conda.anaconda.org/conda-forge/win-64/fontconfig-2.15.0-h765892d_1.conda
      - conda: https://conda.anaconda.org/conda-forge/noarch/fonts-conda-ecosystem-1-0.tar.bz2
      - conda: https://conda.anaconda.org/conda-forge/noarch/fonts-conda-forge-1-0.tar.bz2
      - conda: https://conda.anaconda.org/conda-forge/win-64/fonttools-4.54.1-py312h31fea79_1.conda
      - conda: https://conda.anaconda.org/conda-forge/win-64/freetype-2.12.1-hdaf720e_2.conda
      - conda: https://conda.anaconda.org/conda-forge/win-64/graphite2-1.3.13-h63175ca_1003.conda
      - conda: https://conda.anaconda.org/conda-forge/win-64/harfbuzz-9.0.0-h2bedf89_1.conda
      - conda: https://conda.anaconda.org/conda-forge/win-64/hdf4-4.2.15-h5557f11_7.conda
      - conda: https://conda.anaconda.org/conda-forge/win-64/hdf5-1.14.3-nompi_h2b43c12_105.conda
      - conda: https://conda.anaconda.org/conda-forge/win-64/icu-75.1-he0c23c2_0.conda
      - conda: https://conda.anaconda.org/conda-forge/win-64/intel-openmp-2024.2.1-h57928b3_1083.conda
      - conda: https://conda.anaconda.org/conda-forge/win-64/kiwisolver-1.4.7-py312hd5eb7cc_0.conda
      - conda: https://conda.anaconda.org/conda-forge/win-64/krb5-1.21.3-hdf4eb48_0.conda
      - conda: https://conda.anaconda.org/conda-forge/win-64/lcms2-2.16-h67d730c_0.conda
      - conda: https://conda.anaconda.org/conda-forge/win-64/lerc-4.0.0-h63175ca_0.tar.bz2
      - conda: https://conda.anaconda.org/conda-forge/win-64/libaec-1.1.3-h63175ca_0.conda
      - conda: https://conda.anaconda.org/conda-forge/win-64/libblas-3.9.0-25_win64_mkl.conda
      - conda: https://conda.anaconda.org/conda-forge/win-64/libbrotlicommon-1.1.0-h2466b09_2.conda
      - conda: https://conda.anaconda.org/conda-forge/win-64/libbrotlidec-1.1.0-h2466b09_2.conda
      - conda: https://conda.anaconda.org/conda-forge/win-64/libbrotlienc-1.1.0-h2466b09_2.conda
      - conda: https://conda.anaconda.org/conda-forge/win-64/libcblas-3.9.0-25_win64_mkl.conda
      - conda: https://conda.anaconda.org/conda-forge/win-64/libclang13-19.1.3-default_ha5278ca_0.conda
      - conda: https://conda.anaconda.org/conda-forge/win-64/libcurl-8.10.1-h1ee3ff0_0.conda
      - conda: https://conda.anaconda.org/conda-forge/win-64/libdeflate-1.22-h2466b09_0.conda
      - conda: https://conda.anaconda.org/conda-forge/win-64/libexpat-2.6.4-he0c23c2_0.conda
      - conda: https://conda.anaconda.org/conda-forge/win-64/libffi-3.4.2-h8ffe710_5.tar.bz2
      - conda: https://conda.anaconda.org/conda-forge/win-64/libglib-2.82.2-h7025463_0.conda
      - conda: https://conda.anaconda.org/conda-forge/win-64/libhwloc-2.11.1-default_h8125262_1000.conda
      - conda: https://conda.anaconda.org/conda-forge/win-64/libiconv-1.17-hcfcfb64_2.conda
      - conda: https://conda.anaconda.org/conda-forge/win-64/libintl-0.22.5-h5728263_3.conda
      - conda: https://conda.anaconda.org/conda-forge/win-64/libjpeg-turbo-3.0.0-hcfcfb64_1.conda
      - conda: https://conda.anaconda.org/conda-forge/win-64/liblapack-3.9.0-25_win64_mkl.conda
      - conda: https://conda.anaconda.org/conda-forge/win-64/libnetcdf-4.9.2-nompi_h92078aa_114.conda
      - conda: https://conda.anaconda.org/conda-forge/win-64/libpng-1.6.44-h3ca93ac_0.conda
      - conda: https://conda.anaconda.org/conda-forge/win-64/libsqlite-3.47.0-h2466b09_1.conda
      - conda: https://conda.anaconda.org/conda-forge/win-64/libssh2-1.11.0-h7dfc565_0.conda
      - conda: https://conda.anaconda.org/conda-forge/win-64/libtiff-4.7.0-hfc51747_1.conda
      - conda: https://conda.anaconda.org/conda-forge/win-64/libuv-1.49.2-h2466b09_0.conda
      - conda: https://conda.anaconda.org/conda-forge/win-64/libwebp-base-1.4.0-hcfcfb64_0.conda
      - conda: https://conda.anaconda.org/conda-forge/win-64/libxcb-1.16-h013a479_1.conda
      - conda: https://conda.anaconda.org/conda-forge/win-64/libxml2-2.13.5-h442d1da_0.conda
      - conda: https://conda.anaconda.org/conda-forge/win-64/libxslt-1.1.39-h3df6e99_0.conda
      - conda: https://conda.anaconda.org/conda-forge/win-64/libzip-1.11.2-h3135430_0.conda
      - conda: https://conda.anaconda.org/conda-forge/win-64/libzlib-1.3.1-h2466b09_2.conda
      - conda: https://conda.anaconda.org/conda-forge/win-64/lz4-c-1.9.4-hcfcfb64_0.conda
      - conda: https://conda.anaconda.org/conda-forge/win-64/m2w64-gcc-libgfortran-5.3.0-6.tar.bz2
      - conda: https://conda.anaconda.org/conda-forge/win-64/m2w64-gcc-libs-5.3.0-7.tar.bz2
      - conda: https://conda.anaconda.org/conda-forge/win-64/m2w64-gcc-libs-core-5.3.0-7.tar.bz2
      - conda: https://conda.anaconda.org/conda-forge/win-64/m2w64-gmp-6.1.0-2.tar.bz2
      - conda: https://conda.anaconda.org/conda-forge/win-64/m2w64-libwinpthread-git-5.0.0.4634.697f757-2.tar.bz2
      - conda: https://conda.anaconda.org/conda-forge/win-64/matplotlib-3.9.2-py312h2e8e312_2.conda
      - conda: https://conda.anaconda.org/conda-forge/win-64/matplotlib-base-3.9.2-py312h90004f6_2.conda
      - conda: https://conda.anaconda.org/conda-forge/win-64/maturin-1.5.1-py312hfab6836_0.conda
      - conda: https://conda.anaconda.org/conda-forge/win-64/mkl-2024.2.2-h66d3029_14.conda
      - conda: https://conda.anaconda.org/conda-forge/win-64/msys2-conda-epoch-20160418-1.tar.bz2
      - conda: https://conda.anaconda.org/conda-forge/noarch/munkres-1.1.4-pyh9f0ad1d_0.tar.bz2
      - conda: https://conda.anaconda.org/conda-forge/win-64/netcdf4-1.6.5-nompi_py312h2188312_102.conda
      - conda: https://conda.anaconda.org/conda-forge/win-64/numpy-2.1.3-py312h49bc9c5_0.conda
      - conda: https://conda.anaconda.org/conda-forge/win-64/openjpeg-2.5.2-h3d672ee_0.conda
      - conda: https://conda.anaconda.org/conda-forge/win-64/openssl-3.4.0-h2466b09_0.conda
      - conda: https://conda.anaconda.org/conda-forge/noarch/packaging-24.2-pyhd8ed1ab_0.conda
      - conda: https://conda.anaconda.org/conda-forge/win-64/pandas-2.2.3-py312h72972c8_1.conda
      - conda: https://conda.anaconda.org/conda-forge/win-64/pcre2-10.44-h3d7b363_2.conda
      - conda: https://conda.anaconda.org/conda-forge/win-64/pillow-10.4.0-py312h381445a_1.conda
      - conda: https://conda.anaconda.org/conda-forge/noarch/pip-24.3.1-pyh8b19718_0.conda
      - conda: https://conda.anaconda.org/conda-forge/win-64/pixman-0.43.4-h63175ca_0.conda
      - conda: https://conda.anaconda.org/conda-forge/win-64/pthread-stubs-0.4-hcd874cb_1001.tar.bz2
      - conda: https://conda.anaconda.org/conda-forge/win-64/pthreads-win32-2.9.1-h2466b09_4.conda
      - conda: https://conda.anaconda.org/conda-forge/noarch/pycparser-2.22-pyhd8ed1ab_0.conda
      - conda: https://conda.anaconda.org/conda-forge/noarch/pyparsing-3.2.0-pyhd8ed1ab_1.conda
      - conda: https://conda.anaconda.org/conda-forge/win-64/pyside6-6.8.0.2-py312h2ee7485_0.conda
      - conda: https://conda.anaconda.org/conda-forge/win-64/python-3.12.7-hce54a09_0_cpython.conda
      - conda: https://conda.anaconda.org/conda-forge/noarch/python-dateutil-2.9.0-pyhd8ed1ab_0.conda
      - conda: https://conda.anaconda.org/conda-forge/noarch/python-tzdata-2024.2-pyhd8ed1ab_0.conda
      - conda: https://conda.anaconda.org/conda-forge/win-64/python_abi-3.12-5_cp312.conda
      - conda: https://conda.anaconda.org/conda-forge/noarch/pytz-2024.1-pyhd8ed1ab_0.conda
      - conda: https://conda.anaconda.org/conda-forge/win-64/qhull-2020.2-hc790b64_5.conda
      - conda: https://conda.anaconda.org/conda-forge/win-64/qt6-main-6.8.0-hfb098fa_0.conda
      - conda: https://conda.anaconda.org/conda-forge/win-64/ruff-0.4.10-py312h7a6832a_0.conda
      - conda: https://conda.anaconda.org/conda-forge/win-64/rust-1.77.2-hf8d6059_1.conda
      - conda: https://conda.anaconda.org/conda-forge/noarch/rust-std-x86_64-pc-windows-msvc-1.77.2-h17fc481_1.conda
      - conda: https://conda.anaconda.org/conda-forge/noarch/setuptools-75.3.0-pyhd8ed1ab_0.conda
      - conda: https://conda.anaconda.org/conda-forge/noarch/six-1.16.0-pyh6c4a22f_0.tar.bz2
      - conda: https://conda.anaconda.org/conda-forge/win-64/snappy-1.2.1-h23299a8_0.conda
      - conda: https://conda.anaconda.org/conda-forge/win-64/tbb-2021.13.0-hc790b64_0.conda
      - conda: https://conda.anaconda.org/conda-forge/win-64/tk-8.6.13-h5226925_1.conda
      - conda: https://conda.anaconda.org/conda-forge/noarch/tomli-2.1.0-pyhff2d567_0.conda
      - conda: https://conda.anaconda.org/conda-forge/win-64/tornado-6.4.1-py312h4389bb4_1.conda
      - conda: https://conda.anaconda.org/conda-forge/noarch/tzdata-2024b-hc8b5060_0.conda
      - conda: https://conda.anaconda.org/conda-forge/win-64/ucrt-10.0.22621.0-h57928b3_1.conda
      - conda: https://conda.anaconda.org/conda-forge/win-64/unicodedata2-15.1.0-py312h4389bb4_1.conda
      - conda: https://conda.anaconda.org/conda-forge/win-64/vc-14.3-ha32ba9b_22.conda
      - conda: https://conda.anaconda.org/conda-forge/win-64/vc14_runtime-14.40.33810-hcc2c482_22.conda
      - conda: https://conda.anaconda.org/conda-forge/win-64/vs2015_runtime-14.40.33810-h3bf8584_22.conda
      - conda: https://conda.anaconda.org/conda-forge/noarch/wheel-0.45.0-pyhd8ed1ab_0.conda
      - conda: https://conda.anaconda.org/conda-forge/noarch/xarray-2024.10.0-pyhd8ed1ab_0.conda
      - conda: https://conda.anaconda.org/conda-forge/win-64/xorg-libxau-1.0.11-hcd874cb_0.conda
      - conda: https://conda.anaconda.org/conda-forge/win-64/xorg-libxdmcp-1.1.3-hcd874cb_0.tar.bz2
      - conda: https://conda.anaconda.org/conda-forge/win-64/xz-5.2.6-h8d14728_0.tar.bz2
      - conda: https://conda.anaconda.org/conda-forge/win-64/zlib-1.3.1-h2466b09_2.conda
      - conda: https://conda.anaconda.org/conda-forge/win-64/zstd-1.5.6-h0ea2cb4_0.conda
  dev:
    channels:
    - url: https://conda.anaconda.org/conda-forge/
    - url: https://conda.anaconda.org/conda/
    - url: https://conda.anaconda.org/main/
    packages:
      linux-64:
      - conda: https://conda.anaconda.org/conda-forge/linux-64/_libgcc_mutex-0.1-conda_forge.tar.bz2
      - conda: https://conda.anaconda.org/conda-forge/linux-64/_openmp_mutex-4.5-2_gnu.tar.bz2
      - conda: https://conda.anaconda.org/conda-forge/linux-64/alsa-lib-1.2.13-hb9d3cd8_0.conda
      - conda: https://conda.anaconda.org/conda-forge/noarch/asttokens-2.4.1-pyhd8ed1ab_0.conda
      - conda: https://conda.anaconda.org/conda-forge/linux-64/binutils_impl_linux-64-2.43-h4bf12b8_2.conda
      - conda: https://conda.anaconda.org/conda-forge/linux-64/blosc-1.21.6-hef167b5_0.conda
      - conda: https://conda.anaconda.org/conda-forge/linux-64/brotli-1.1.0-hb9d3cd8_2.conda
      - conda: https://conda.anaconda.org/conda-forge/linux-64/brotli-bin-1.1.0-hb9d3cd8_2.conda
      - conda: https://conda.anaconda.org/conda-forge/linux-64/bzip2-1.0.8-h4bc722e_7.conda
<<<<<<< HEAD
      - conda: https://conda.anaconda.org/conda-forge/linux-64/c-ares-1.32.3-h4bc722e_0.conda
      - conda: https://conda.anaconda.org/conda-forge/linux-64/ca-certificates-2024.7.4-hbcca054_0.conda
=======
      - conda: https://conda.anaconda.org/conda-forge/linux-64/c-ares-1.34.3-heb4867d_0.conda
      - conda: https://conda.anaconda.org/conda-forge/linux-64/ca-certificates-2024.8.30-hbcca054_0.conda
>>>>>>> b74e3b83
      - conda: https://conda.anaconda.org/conda-forge/linux-64/cairo-1.18.0-hebfffa5_3.conda
      - conda: https://conda.anaconda.org/conda-forge/noarch/certifi-2024.8.30-pyhd8ed1ab_0.conda
      - conda: https://conda.anaconda.org/conda-forge/linux-64/cffi-1.16.0-py312hf06ca03_0.conda
      - conda: https://conda.anaconda.org/conda-forge/linux-64/cftime-1.6.4-py312hc0a28a1_1.conda
      - conda: https://conda.anaconda.org/conda-forge/linux-64/cmake-3.30.5-hf9cb763_0.conda
      - conda: https://conda.anaconda.org/conda-forge/noarch/colorama-0.4.6-pyhd8ed1ab_0.tar.bz2
      - conda: https://conda.anaconda.org/conda-forge/linux-64/contourpy-1.3.1-py312h68727a3_0.conda
      - conda: https://conda.anaconda.org/conda-forge/noarch/cycler-0.12.1-pyhd8ed1ab_0.conda
      - conda: https://conda.anaconda.org/conda-forge/linux-64/cyrus-sasl-2.1.27-h54b06d7_7.conda
      - conda: https://conda.anaconda.org/conda-forge/linux-64/dbus-1.13.6-h5008d03_3.tar.bz2
      - conda: https://conda.anaconda.org/conda-forge/noarch/decorator-5.1.1-pyhd8ed1ab_0.tar.bz2
      - conda: https://conda.anaconda.org/conda-forge/linux-64/double-conversion-3.3.0-h59595ed_0.conda
      - conda: https://conda.anaconda.org/conda-forge/noarch/exceptiongroup-1.2.2-pyhd8ed1ab_0.conda
      - conda: https://conda.anaconda.org/conda-forge/noarch/executing-2.1.0-pyhd8ed1ab_0.conda
      - conda: https://conda.anaconda.org/conda-forge/linux-64/expat-2.6.4-h5888daf_0.conda
      - conda: https://conda.anaconda.org/conda-forge/noarch/font-ttf-dejavu-sans-mono-2.37-hab24e00_0.tar.bz2
      - conda: https://conda.anaconda.org/conda-forge/noarch/font-ttf-inconsolata-3.000-h77eed37_0.tar.bz2
      - conda: https://conda.anaconda.org/conda-forge/noarch/font-ttf-source-code-pro-2.038-h77eed37_0.tar.bz2
      - conda: https://conda.anaconda.org/conda-forge/noarch/font-ttf-ubuntu-0.83-h77eed37_3.conda
      - conda: https://conda.anaconda.org/conda-forge/linux-64/fontconfig-2.15.0-h7e30c49_1.conda
      - conda: https://conda.anaconda.org/conda-forge/noarch/fonts-conda-ecosystem-1-0.tar.bz2
      - conda: https://conda.anaconda.org/conda-forge/noarch/fonts-conda-forge-1-0.tar.bz2
      - conda: https://conda.anaconda.org/conda-forge/linux-64/fonttools-4.54.1-py312h178313f_1.conda
      - conda: https://conda.anaconda.org/conda-forge/linux-64/freetype-2.12.1-h267a509_2.conda
      - conda: https://conda.anaconda.org/conda-forge/linux-64/gcc_impl_linux-64-14.2.0-h6b349bd_1.conda
      - conda: https://conda.anaconda.org/conda-forge/linux-64/graphite2-1.3.13-h59595ed_1003.conda
      - conda: https://conda.anaconda.org/conda-forge/linux-64/harfbuzz-9.0.0-hda332d3_1.conda
      - conda: https://conda.anaconda.org/conda-forge/linux-64/hdf4-4.2.15-h2a13503_7.conda
      - conda: https://conda.anaconda.org/conda-forge/linux-64/hdf5-1.14.3-nompi_hdf9ad27_105.conda
      - conda: https://conda.anaconda.org/conda-forge/linux-64/icu-75.1-he02047a_0.conda
      - conda: https://conda.anaconda.org/conda-forge/noarch/iniconfig-2.0.0-pyhd8ed1ab_0.conda
      - conda: https://conda.anaconda.org/conda-forge/noarch/ipython-8.29.0-pyh707e725_0.conda
      - conda: https://conda.anaconda.org/conda-forge/noarch/jedi-0.19.2-pyhff2d567_0.conda
      - conda: https://conda.anaconda.org/conda-forge/noarch/kernel-headers_linux-64-3.10.0-he073ed8_18.conda
      - conda: https://conda.anaconda.org/conda-forge/linux-64/keyutils-1.6.1-h166bdaf_0.tar.bz2
      - conda: https://conda.anaconda.org/conda-forge/linux-64/kiwisolver-1.4.7-py312h68727a3_0.conda
      - conda: https://conda.anaconda.org/conda-forge/linux-64/krb5-1.21.3-h659f571_0.conda
      - conda: https://conda.anaconda.org/conda-forge/linux-64/lcms2-2.16-hb7c19ff_0.conda
      - conda: https://conda.anaconda.org/conda-forge/linux-64/ld_impl_linux-64-2.43-h712a8e2_2.conda
      - conda: https://conda.anaconda.org/conda-forge/linux-64/lerc-4.0.0-h27087fc_0.tar.bz2
      - conda: https://conda.anaconda.org/conda-forge/linux-64/libaec-1.1.3-h59595ed_0.conda
      - conda: https://conda.anaconda.org/conda-forge/linux-64/libblas-3.9.0-25_linux64_openblas.conda
      - conda: https://conda.anaconda.org/conda-forge/linux-64/libbrotlicommon-1.1.0-hb9d3cd8_2.conda
      - conda: https://conda.anaconda.org/conda-forge/linux-64/libbrotlidec-1.1.0-hb9d3cd8_2.conda
      - conda: https://conda.anaconda.org/conda-forge/linux-64/libbrotlienc-1.1.0-hb9d3cd8_2.conda
      - conda: https://conda.anaconda.org/conda-forge/linux-64/libcblas-3.9.0-25_linux64_openblas.conda
      - conda: https://conda.anaconda.org/conda-forge/linux-64/libclang-cpp19.1-19.1.3-default_hb5137d0_0.conda
      - conda: https://conda.anaconda.org/conda-forge/linux-64/libclang13-19.1.3-default_h9c6a7e4_0.conda
      - conda: https://conda.anaconda.org/conda-forge/linux-64/libcups-2.3.3-h4637d8d_4.conda
      - conda: https://conda.anaconda.org/conda-forge/linux-64/libcurl-8.10.1-hbbe4b11_0.conda
      - conda: https://conda.anaconda.org/conda-forge/linux-64/libdeflate-1.22-hb9d3cd8_0.conda
      - conda: https://conda.anaconda.org/conda-forge/linux-64/libdrm-2.4.123-hb9d3cd8_0.conda
      - conda: https://conda.anaconda.org/conda-forge/linux-64/libedit-3.1.20191231-he28a2e2_2.tar.bz2
      - conda: https://conda.anaconda.org/conda-forge/linux-64/libegl-1.7.0-ha4b6fd6_2.conda
      - conda: https://conda.anaconda.org/conda-forge/linux-64/libev-4.33-hd590300_2.conda
      - conda: https://conda.anaconda.org/conda-forge/linux-64/libexpat-2.6.4-h5888daf_0.conda
      - conda: https://conda.anaconda.org/conda-forge/linux-64/libffi-3.4.2-h7f98852_5.tar.bz2
      - conda: https://conda.anaconda.org/conda-forge/linux-64/libgcc-14.2.0-h77fa898_1.conda
      - conda: https://conda.anaconda.org/conda-forge/noarch/libgcc-devel_linux-64-14.2.0-h41c2201_101.conda
      - conda: https://conda.anaconda.org/conda-forge/linux-64/libgcc-ng-14.2.0-h69a702a_1.conda
      - conda: https://conda.anaconda.org/conda-forge/linux-64/libgfortran-14.2.0-h69a702a_1.conda
      - conda: https://conda.anaconda.org/conda-forge/linux-64/libgfortran-ng-14.2.0-h69a702a_1.conda
      - conda: https://conda.anaconda.org/conda-forge/linux-64/libgfortran5-14.2.0-hd5240d6_1.conda
      - conda: https://conda.anaconda.org/conda-forge/linux-64/libgl-1.7.0-ha4b6fd6_2.conda
      - conda: https://conda.anaconda.org/conda-forge/linux-64/libglib-2.82.2-h2ff4ddf_0.conda
      - conda: https://conda.anaconda.org/conda-forge/linux-64/libglvnd-1.7.0-ha4b6fd6_2.conda
      - conda: https://conda.anaconda.org/conda-forge/linux-64/libglx-1.7.0-ha4b6fd6_2.conda
      - conda: https://conda.anaconda.org/conda-forge/linux-64/libgomp-14.2.0-h77fa898_1.conda
      - conda: https://conda.anaconda.org/conda-forge/linux-64/libiconv-1.17-hd590300_2.conda
      - conda: https://conda.anaconda.org/conda-forge/linux-64/libjpeg-turbo-3.0.0-hd590300_1.conda
      - conda: https://conda.anaconda.org/conda-forge/linux-64/liblapack-3.9.0-25_linux64_openblas.conda
      - conda: https://conda.anaconda.org/conda-forge/linux-64/libllvm19-19.1.3-ha7bfdaf_0.conda
      - conda: https://conda.anaconda.org/conda-forge/linux-64/libnetcdf-4.9.2-nompi_h135f659_114.conda
      - conda: https://conda.anaconda.org/conda-forge/linux-64/libnghttp2-1.64.0-h161d5f1_0.conda
      - conda: https://conda.anaconda.org/conda-forge/linux-64/libnsl-2.0.1-hd590300_0.conda
      - conda: https://conda.anaconda.org/conda-forge/linux-64/libntlm-1.4-h7f98852_1002.tar.bz2
      - conda: https://conda.anaconda.org/conda-forge/linux-64/libopenblas-0.3.28-pthreads_h94d23a6_1.conda
      - conda: https://conda.anaconda.org/conda-forge/linux-64/libopengl-1.7.0-ha4b6fd6_2.conda
      - conda: https://conda.anaconda.org/conda-forge/linux-64/libpciaccess-0.18-hd590300_0.conda
      - conda: https://conda.anaconda.org/conda-forge/linux-64/libpng-1.6.44-hadc24fc_0.conda
      - conda: https://conda.anaconda.org/conda-forge/linux-64/libpq-17.0-h04577a9_4.conda
      - conda: https://conda.anaconda.org/conda-forge/linux-64/libsanitizer-14.2.0-h2a3dede_1.conda
      - conda: https://conda.anaconda.org/conda-forge/linux-64/libsqlite-3.47.0-hadc24fc_1.conda
      - conda: https://conda.anaconda.org/conda-forge/linux-64/libssh2-1.11.0-h0841786_0.conda
      - conda: https://conda.anaconda.org/conda-forge/linux-64/libstdcxx-14.2.0-hc0a3c3a_1.conda
      - conda: https://conda.anaconda.org/conda-forge/linux-64/libstdcxx-ng-14.2.0-h4852527_1.conda
      - conda: https://conda.anaconda.org/conda-forge/linux-64/libtiff-4.7.0-he137b08_1.conda
      - conda: https://conda.anaconda.org/conda-forge/linux-64/libuuid-2.38.1-h0b41bf4_0.conda
      - conda: https://conda.anaconda.org/conda-forge/linux-64/libuv-1.49.2-hb9d3cd8_0.conda
      - conda: https://conda.anaconda.org/conda-forge/linux-64/libwebp-base-1.4.0-hd590300_0.conda
      - conda: https://conda.anaconda.org/conda-forge/linux-64/libxcb-1.17.0-h8a09558_0.conda
      - conda: https://conda.anaconda.org/conda-forge/linux-64/libxcrypt-4.4.36-hd590300_1.conda
      - conda: https://conda.anaconda.org/conda-forge/linux-64/libxkbcommon-1.7.0-h2c5496b_1.conda
      - conda: https://conda.anaconda.org/conda-forge/linux-64/libxml2-2.13.5-hb346dea_0.conda
      - conda: https://conda.anaconda.org/conda-forge/linux-64/libxslt-1.1.39-h76b75d6_0.conda
      - conda: https://conda.anaconda.org/conda-forge/linux-64/libzip-1.11.2-h6991a6a_0.conda
      - conda: https://conda.anaconda.org/conda-forge/linux-64/libzlib-1.3.1-hb9d3cd8_2.conda
      - conda: https://conda.anaconda.org/conda-forge/linux-64/lz4-c-1.9.4-hcb278e6_0.conda
      - conda: https://conda.anaconda.org/conda-forge/linux-64/matplotlib-3.9.2-py312h7900ff3_2.conda
      - conda: https://conda.anaconda.org/conda-forge/linux-64/matplotlib-base-3.9.2-py312hd3ec401_2.conda
      - conda: https://conda.anaconda.org/conda-forge/noarch/matplotlib-inline-0.1.7-pyhd8ed1ab_0.conda
      - conda: https://conda.anaconda.org/conda-forge/linux-64/maturin-1.5.1-py312h241aef2_0.conda
      - conda: https://conda.anaconda.org/conda-forge/noarch/munkres-1.1.4-pyh9f0ad1d_0.tar.bz2
      - conda: https://conda.anaconda.org/conda-forge/linux-64/mysql-common-9.0.1-h266115a_2.conda
      - conda: https://conda.anaconda.org/conda-forge/linux-64/mysql-libs-9.0.1-he0572af_2.conda
      - conda: https://conda.anaconda.org/conda-forge/linux-64/ncurses-6.5-he02047a_1.conda
      - conda: https://conda.anaconda.org/conda-forge/linux-64/netcdf4-1.6.5-nompi_py312h39d4375_102.conda
      - conda: https://conda.anaconda.org/conda-forge/linux-64/numpy-2.1.3-py312h58c1407_0.conda
      - conda: https://conda.anaconda.org/conda-forge/linux-64/openjpeg-2.5.2-h488ebb8_0.conda
      - conda: https://conda.anaconda.org/conda-forge/linux-64/openldap-2.6.8-hedd0468_0.conda
      - conda: https://conda.anaconda.org/conda-forge/linux-64/openssl-3.4.0-hb9d3cd8_0.conda
      - conda: https://conda.anaconda.org/conda-forge/noarch/packaging-24.2-pyhd8ed1ab_0.conda
      - conda: https://conda.anaconda.org/conda-forge/linux-64/pandas-2.2.3-py312hf9745cd_1.conda
      - conda: https://conda.anaconda.org/conda-forge/noarch/parso-0.8.4-pyhd8ed1ab_0.conda
      - conda: https://conda.anaconda.org/conda-forge/linux-64/pcre2-10.44-hba22ea6_2.conda
      - conda: https://conda.anaconda.org/conda-forge/noarch/pexpect-4.9.0-pyhd8ed1ab_0.conda
      - conda: https://conda.anaconda.org/conda-forge/noarch/pickleshare-0.7.5-py_1003.tar.bz2
      - conda: https://conda.anaconda.org/conda-forge/linux-64/pillow-11.0.0-py312h7b63e92_0.conda
      - conda: https://conda.anaconda.org/conda-forge/noarch/pip-24.3.1-pyh8b19718_0.conda
      - conda: https://conda.anaconda.org/conda-forge/linux-64/pixman-0.43.2-h59595ed_0.conda
      - conda: https://conda.anaconda.org/conda-forge/noarch/pluggy-1.5.0-pyhd8ed1ab_0.conda
      - conda: https://conda.anaconda.org/conda-forge/noarch/prompt-toolkit-3.0.48-pyha770c72_0.conda
      - conda: https://conda.anaconda.org/conda-forge/linux-64/pthread-stubs-0.4-hb9d3cd8_1002.conda
      - conda: https://conda.anaconda.org/conda-forge/noarch/ptyprocess-0.7.0-pyhd3deb0d_0.tar.bz2
      - conda: https://conda.anaconda.org/conda-forge/noarch/pure_eval-0.2.3-pyhd8ed1ab_0.conda
      - conda: https://conda.anaconda.org/conda-forge/noarch/pycparser-2.22-pyhd8ed1ab_0.conda
      - conda: https://conda.anaconda.org/conda-forge/noarch/pygments-2.18.0-pyhd8ed1ab_0.conda
      - conda: https://conda.anaconda.org/conda-forge/noarch/pyparsing-3.2.0-pyhd8ed1ab_1.conda
      - conda: https://conda.anaconda.org/conda-forge/linux-64/pyside6-6.8.0.2-py312h91f0f75_0.conda
      - conda: https://conda.anaconda.org/conda-forge/noarch/pytest-8.3.3-pyhd8ed1ab_0.conda
      - conda: https://conda.anaconda.org/conda-forge/linux-64/python-3.12.7-hc5c86c4_0_cpython.conda
      - conda: https://conda.anaconda.org/conda-forge/noarch/python-dateutil-2.9.0-pyhd8ed1ab_0.conda
      - conda: https://conda.anaconda.org/conda-forge/noarch/python-tzdata-2024.2-pyhd8ed1ab_0.conda
      - conda: https://conda.anaconda.org/conda-forge/linux-64/python_abi-3.12-5_cp312.conda
      - conda: https://conda.anaconda.org/conda-forge/noarch/pytz-2024.1-pyhd8ed1ab_0.conda
      - conda: https://conda.anaconda.org/conda-forge/linux-64/qhull-2020.2-h434a139_5.conda
      - conda: https://conda.anaconda.org/conda-forge/linux-64/qt6-main-6.8.0-h6e8976b_0.conda
      - conda: https://conda.anaconda.org/conda-forge/linux-64/readline-8.2-h8228510_1.conda
      - conda: https://conda.anaconda.org/conda-forge/linux-64/rhash-1.4.5-hb9d3cd8_0.conda
      - conda: https://conda.anaconda.org/conda-forge/linux-64/ruff-0.4.10-py312h5715c7c_0.conda
      - conda: https://conda.anaconda.org/conda-forge/linux-64/rust-1.77.2-h70c747d_1.conda
      - conda: https://conda.anaconda.org/conda-forge/noarch/rust-std-x86_64-unknown-linux-gnu-1.77.2-h2c6d0dc_1.conda
      - conda: https://conda.anaconda.org/conda-forge/noarch/setuptools-75.3.0-pyhd8ed1ab_0.conda
      - conda: https://conda.anaconda.org/conda-forge/noarch/six-1.16.0-pyh6c4a22f_0.tar.bz2
      - conda: https://conda.anaconda.org/conda-forge/linux-64/snappy-1.2.1-ha2e4443_0.conda
      - conda: https://conda.anaconda.org/conda-forge/noarch/stack_data-0.6.2-pyhd8ed1ab_0.conda
      - conda: https://conda.anaconda.org/conda-forge/noarch/sysroot_linux-64-2.17-h4a8ded7_18.conda
      - conda: https://conda.anaconda.org/conda-forge/linux-64/tk-8.6.13-noxft_h4845f30_101.conda
      - conda: https://conda.anaconda.org/conda-forge/noarch/tomli-2.1.0-pyhff2d567_0.conda
      - conda: https://conda.anaconda.org/conda-forge/linux-64/tornado-6.4.1-py312h66e93f0_1.conda
      - conda: https://conda.anaconda.org/conda-forge/noarch/traitlets-5.14.3-pyhd8ed1ab_0.conda
      - conda: https://conda.anaconda.org/conda-forge/noarch/typing_extensions-4.12.2-pyha770c72_0.conda
      - conda: https://conda.anaconda.org/conda-forge/noarch/tzdata-2024b-hc8b5060_0.conda
      - conda: https://conda.anaconda.org/conda-forge/linux-64/unicodedata2-15.1.0-py312h66e93f0_1.conda
      - conda: https://conda.anaconda.org/conda-forge/linux-64/wayland-1.23.1-h3e06ad9_0.conda
      - conda: https://conda.anaconda.org/conda-forge/noarch/wcwidth-0.2.13-pyhd8ed1ab_0.conda
      - conda: https://conda.anaconda.org/conda-forge/noarch/wheel-0.45.0-pyhd8ed1ab_0.conda
      - conda: https://conda.anaconda.org/conda-forge/noarch/xarray-2024.10.0-pyhd8ed1ab_0.conda
      - conda: https://conda.anaconda.org/conda-forge/linux-64/xcb-util-0.4.1-hb711507_2.conda
      - conda: https://conda.anaconda.org/conda-forge/linux-64/xcb-util-cursor-0.1.5-hb9d3cd8_0.conda
      - conda: https://conda.anaconda.org/conda-forge/linux-64/xcb-util-image-0.4.0-hb711507_2.conda
      - conda: https://conda.anaconda.org/conda-forge/linux-64/xcb-util-keysyms-0.4.1-hb711507_0.conda
      - conda: https://conda.anaconda.org/conda-forge/linux-64/xcb-util-renderutil-0.3.10-hb711507_0.conda
      - conda: https://conda.anaconda.org/conda-forge/linux-64/xcb-util-wm-0.4.2-hb711507_0.conda
      - conda: https://conda.anaconda.org/conda-forge/linux-64/xkeyboard-config-2.43-hb9d3cd8_0.conda
      - conda: https://conda.anaconda.org/conda-forge/linux-64/xorg-libice-1.1.1-hb9d3cd8_1.conda
      - conda: https://conda.anaconda.org/conda-forge/linux-64/xorg-libsm-1.2.4-he73a12e_1.conda
      - conda: https://conda.anaconda.org/conda-forge/linux-64/xorg-libx11-1.8.10-h4f16b4b_0.conda
      - conda: https://conda.anaconda.org/conda-forge/linux-64/xorg-libxau-1.0.11-hb9d3cd8_1.conda
      - conda: https://conda.anaconda.org/conda-forge/linux-64/xorg-libxcomposite-0.4.6-hb9d3cd8_2.conda
      - conda: https://conda.anaconda.org/conda-forge/linux-64/xorg-libxcursor-1.2.3-hb9d3cd8_0.conda
      - conda: https://conda.anaconda.org/conda-forge/linux-64/xorg-libxdamage-1.1.6-hb9d3cd8_0.conda
      - conda: https://conda.anaconda.org/conda-forge/linux-64/xorg-libxdmcp-1.1.5-hb9d3cd8_0.conda
      - conda: https://conda.anaconda.org/conda-forge/linux-64/xorg-libxext-1.3.6-hb9d3cd8_0.conda
      - conda: https://conda.anaconda.org/conda-forge/linux-64/xorg-libxfixes-6.0.1-hb9d3cd8_0.conda
      - conda: https://conda.anaconda.org/conda-forge/linux-64/xorg-libxi-1.8.2-hb9d3cd8_0.conda
      - conda: https://conda.anaconda.org/conda-forge/linux-64/xorg-libxrandr-1.5.4-hb9d3cd8_0.conda
      - conda: https://conda.anaconda.org/conda-forge/linux-64/xorg-libxrender-0.9.11-hb9d3cd8_1.conda
      - conda: https://conda.anaconda.org/conda-forge/linux-64/xorg-libxtst-1.2.5-hb9d3cd8_3.conda
      - conda: https://conda.anaconda.org/conda-forge/linux-64/xorg-libxxf86vm-1.1.5-hb9d3cd8_4.conda
      - conda: https://conda.anaconda.org/conda-forge/linux-64/xorg-xorgproto-2024.1-hb9d3cd8_1.conda
      - conda: https://conda.anaconda.org/conda-forge/linux-64/xz-5.2.6-h166bdaf_0.tar.bz2
      - conda: https://conda.anaconda.org/conda-forge/linux-64/zlib-1.3.1-hb9d3cd8_2.conda
      - conda: https://conda.anaconda.org/conda-forge/linux-64/zstd-1.5.6-ha6fb4c9_0.conda
      osx-arm64:
      - conda: https://conda.anaconda.org/conda-forge/noarch/asttokens-2.4.1-pyhd8ed1ab_0.conda
      - conda: https://conda.anaconda.org/conda-forge/osx-arm64/blosc-1.21.6-h5499902_0.conda
      - conda: https://conda.anaconda.org/conda-forge/osx-arm64/brotli-1.1.0-hd74edd7_2.conda
      - conda: https://conda.anaconda.org/conda-forge/osx-arm64/brotli-bin-1.1.0-hd74edd7_2.conda
      - conda: https://conda.anaconda.org/conda-forge/osx-arm64/bzip2-1.0.8-h99b78c6_7.conda
      - conda: https://conda.anaconda.org/conda-forge/osx-arm64/c-ares-1.34.3-h5505292_0.conda
      - conda: https://conda.anaconda.org/conda-forge/osx-arm64/ca-certificates-2024.8.30-hf0a4a13_0.conda
      - conda: https://conda.anaconda.org/conda-forge/noarch/certifi-2024.8.30-pyhd8ed1ab_0.conda
      - conda: https://conda.anaconda.org/conda-forge/osx-arm64/cffi-1.16.0-py312h8e38eb3_0.conda
      - conda: https://conda.anaconda.org/conda-forge/osx-arm64/cftime-1.6.4-py312h755e627_1.conda
      - conda: https://conda.anaconda.org/conda-forge/osx-arm64/cmake-3.30.5-hfbcbe4a_0.conda
      - conda: https://conda.anaconda.org/conda-forge/noarch/colorama-0.4.6-pyhd8ed1ab_0.tar.bz2
      - conda: https://conda.anaconda.org/conda-forge/osx-arm64/contourpy-1.3.1-py312hb23fbb9_0.conda
      - conda: https://conda.anaconda.org/conda-forge/noarch/cycler-0.12.1-pyhd8ed1ab_0.conda
      - conda: https://conda.anaconda.org/conda-forge/noarch/decorator-5.1.1-pyhd8ed1ab_0.tar.bz2
      - conda: https://conda.anaconda.org/conda-forge/noarch/exceptiongroup-1.2.2-pyhd8ed1ab_0.conda
      - conda: https://conda.anaconda.org/conda-forge/noarch/executing-2.1.0-pyhd8ed1ab_0.conda
      - conda: https://conda.anaconda.org/conda-forge/osx-arm64/fonttools-4.54.1-py312ha0ccf2a_1.conda
      - conda: https://conda.anaconda.org/conda-forge/osx-arm64/freetype-2.12.1-hadb7bae_2.conda
      - conda: https://conda.anaconda.org/conda-forge/osx-arm64/hdf4-4.2.15-h2ee6834_7.conda
      - conda: https://conda.anaconda.org/conda-forge/osx-arm64/hdf5-1.14.3-nompi_hec07895_105.conda
      - conda: https://conda.anaconda.org/conda-forge/noarch/iniconfig-2.0.0-pyhd8ed1ab_0.conda
      - conda: https://conda.anaconda.org/conda-forge/noarch/ipython-8.29.0-pyh707e725_0.conda
      - conda: https://conda.anaconda.org/conda-forge/noarch/jedi-0.19.2-pyhff2d567_0.conda
      - conda: https://conda.anaconda.org/conda-forge/osx-arm64/kiwisolver-1.4.7-py312h6142ec9_0.conda
      - conda: https://conda.anaconda.org/conda-forge/osx-arm64/krb5-1.21.3-h237132a_0.conda
      - conda: https://conda.anaconda.org/conda-forge/osx-arm64/lcms2-2.16-ha0e7c42_0.conda
      - conda: https://conda.anaconda.org/conda-forge/osx-arm64/lerc-4.0.0-h9a09cb3_0.tar.bz2
      - conda: https://conda.anaconda.org/conda-forge/osx-arm64/libaec-1.1.3-hebf3989_0.conda
      - conda: https://conda.anaconda.org/conda-forge/osx-arm64/libblas-3.9.0-25_osxarm64_openblas.conda
      - conda: https://conda.anaconda.org/conda-forge/osx-arm64/libbrotlicommon-1.1.0-hd74edd7_2.conda
      - conda: https://conda.anaconda.org/conda-forge/osx-arm64/libbrotlidec-1.1.0-hd74edd7_2.conda
      - conda: https://conda.anaconda.org/conda-forge/osx-arm64/libbrotlienc-1.1.0-hd74edd7_2.conda
      - conda: https://conda.anaconda.org/conda-forge/osx-arm64/libcblas-3.9.0-25_osxarm64_openblas.conda
      - conda: https://conda.anaconda.org/conda-forge/osx-arm64/libcurl-8.10.1-h13a7ad3_0.conda
      - conda: https://conda.anaconda.org/conda-forge/osx-arm64/libcxx-19.1.3-ha82da77_0.conda
      - conda: https://conda.anaconda.org/conda-forge/osx-arm64/libdeflate-1.22-hd74edd7_0.conda
      - conda: https://conda.anaconda.org/conda-forge/osx-arm64/libedit-3.1.20191231-hc8eb9b7_2.tar.bz2
      - conda: https://conda.anaconda.org/conda-forge/osx-arm64/libev-4.33-h93a5062_2.conda
      - conda: https://conda.anaconda.org/conda-forge/osx-arm64/libexpat-2.6.4-h286801f_0.conda
      - conda: https://conda.anaconda.org/conda-forge/osx-arm64/libffi-3.4.2-h3422bc3_5.tar.bz2
      - conda: https://conda.anaconda.org/conda-forge/osx-arm64/libgfortran-5.0.0-13_2_0_hd922786_3.conda
      - conda: https://conda.anaconda.org/conda-forge/osx-arm64/libgfortran5-13.2.0-hf226fd6_3.conda
      - conda: https://conda.anaconda.org/conda-forge/osx-arm64/libiconv-1.17-h0d3ecfb_2.conda
      - conda: https://conda.anaconda.org/conda-forge/osx-arm64/libjpeg-turbo-3.0.0-hb547adb_1.conda
      - conda: https://conda.anaconda.org/conda-forge/osx-arm64/liblapack-3.9.0-25_osxarm64_openblas.conda
      - conda: https://conda.anaconda.org/conda-forge/osx-arm64/libnetcdf-4.9.2-nompi_he469be0_114.conda
      - conda: https://conda.anaconda.org/conda-forge/osx-arm64/libnghttp2-1.64.0-h6d7220d_0.conda
      - conda: https://conda.anaconda.org/conda-forge/osx-arm64/libopenblas-0.3.28-openmp_hf332438_1.conda
      - conda: https://conda.anaconda.org/conda-forge/osx-arm64/libpng-1.6.44-hc14010f_0.conda
      - conda: https://conda.anaconda.org/conda-forge/osx-arm64/libsqlite-3.47.0-hbaaea75_1.conda
      - conda: https://conda.anaconda.org/conda-forge/osx-arm64/libssh2-1.11.0-h7a5bd25_0.conda
      - conda: https://conda.anaconda.org/conda-forge/osx-arm64/libtiff-4.7.0-hfce79cd_1.conda
      - conda: https://conda.anaconda.org/conda-forge/osx-arm64/libuv-1.49.2-h7ab814d_0.conda
      - conda: https://conda.anaconda.org/conda-forge/osx-arm64/libwebp-base-1.4.0-h93a5062_0.conda
      - conda: https://conda.anaconda.org/conda-forge/osx-arm64/libxcb-1.17.0-hdb1d25a_0.conda
      - conda: https://conda.anaconda.org/conda-forge/osx-arm64/libxml2-2.13.5-h376fa9f_0.conda
      - conda: https://conda.anaconda.org/conda-forge/osx-arm64/libzip-1.11.2-h1336266_0.conda
      - conda: https://conda.anaconda.org/conda-forge/osx-arm64/libzlib-1.3.1-h8359307_2.conda
      - conda: https://conda.anaconda.org/conda-forge/osx-arm64/llvm-openmp-19.1.3-hb52a8e5_0.conda
      - conda: https://conda.anaconda.org/conda-forge/osx-arm64/lz4-c-1.9.4-hb7217d7_0.conda
      - conda: https://conda.anaconda.org/conda-forge/osx-arm64/m4-1.4.18-h642e427_1001.tar.bz2
      - conda: https://conda.anaconda.org/conda-forge/osx-arm64/matplotlib-3.9.2-py312h1f38498_2.conda
      - conda: https://conda.anaconda.org/conda-forge/osx-arm64/matplotlib-base-3.9.2-py312h9bd0bc6_2.conda
      - conda: https://conda.anaconda.org/conda-forge/noarch/matplotlib-inline-0.1.7-pyhd8ed1ab_0.conda
      - conda: https://conda.anaconda.org/conda-forge/osx-arm64/maturin-1.5.1-py312h99f8e83_0.conda
      - conda: https://conda.anaconda.org/conda-forge/noarch/munkres-1.1.4-pyh9f0ad1d_0.tar.bz2
      - conda: https://conda.anaconda.org/conda-forge/osx-arm64/ncurses-6.5-h7bae524_1.conda
      - conda: https://conda.anaconda.org/conda-forge/osx-arm64/netcdf4-1.6.5-nompi_py312h30cf68c_102.conda
      - conda: https://conda.anaconda.org/conda-forge/osx-arm64/numpy-2.1.3-py312h94ee1e1_0.conda
      - conda: https://conda.anaconda.org/conda-forge/osx-arm64/openjpeg-2.5.2-h9f1df11_0.conda
      - conda: https://conda.anaconda.org/conda-forge/osx-arm64/openssl-3.4.0-h39f12f2_0.conda
      - conda: https://conda.anaconda.org/conda-forge/noarch/packaging-24.2-pyhd8ed1ab_0.conda
      - conda: https://conda.anaconda.org/conda-forge/osx-arm64/pandas-2.2.3-py312hcd31e36_1.conda
      - conda: https://conda.anaconda.org/conda-forge/noarch/parso-0.8.4-pyhd8ed1ab_0.conda
      - conda: https://conda.anaconda.org/conda-forge/noarch/pexpect-4.9.0-pyhd8ed1ab_0.conda
      - conda: https://conda.anaconda.org/conda-forge/noarch/pickleshare-0.7.5-py_1003.tar.bz2
      - conda: https://conda.anaconda.org/conda-forge/osx-arm64/pillow-11.0.0-py312haf37ca6_0.conda
      - conda: https://conda.anaconda.org/conda-forge/noarch/pip-24.3.1-pyh8b19718_0.conda
      - conda: https://conda.anaconda.org/conda-forge/noarch/pluggy-1.5.0-pyhd8ed1ab_0.conda
      - conda: https://conda.anaconda.org/conda-forge/noarch/prompt-toolkit-3.0.48-pyha770c72_0.conda
      - conda: https://conda.anaconda.org/conda-forge/osx-arm64/pthread-stubs-0.4-hd74edd7_1002.conda
      - conda: https://conda.anaconda.org/conda-forge/noarch/ptyprocess-0.7.0-pyhd3deb0d_0.tar.bz2
      - conda: https://conda.anaconda.org/conda-forge/noarch/pure_eval-0.2.3-pyhd8ed1ab_0.conda
      - conda: https://conda.anaconda.org/conda-forge/noarch/pycparser-2.22-pyhd8ed1ab_0.conda
      - conda: https://conda.anaconda.org/conda-forge/noarch/pygments-2.18.0-pyhd8ed1ab_0.conda
      - conda: https://conda.anaconda.org/conda-forge/noarch/pyparsing-3.2.0-pyhd8ed1ab_1.conda
      - conda: https://conda.anaconda.org/conda-forge/noarch/pytest-8.3.3-pyhd8ed1ab_0.conda
      - conda: https://conda.anaconda.org/conda-forge/osx-arm64/python-3.12.7-h739c21a_0_cpython.conda
      - conda: https://conda.anaconda.org/conda-forge/noarch/python-dateutil-2.9.0-pyhd8ed1ab_0.conda
      - conda: https://conda.anaconda.org/conda-forge/noarch/python-tzdata-2024.2-pyhd8ed1ab_0.conda
      - conda: https://conda.anaconda.org/conda-forge/osx-arm64/python_abi-3.12-5_cp312.conda
      - conda: https://conda.anaconda.org/conda-forge/noarch/pytz-2024.1-pyhd8ed1ab_0.conda
      - conda: https://conda.anaconda.org/conda-forge/osx-arm64/qhull-2020.2-h420ef59_5.conda
      - conda: https://conda.anaconda.org/conda-forge/osx-arm64/readline-8.2-h92ec313_1.conda
      - conda: https://conda.anaconda.org/conda-forge/osx-arm64/rhash-1.4.5-h7ab814d_0.conda
      - conda: https://conda.anaconda.org/conda-forge/osx-arm64/ruff-0.4.10-py312h3402d49_0.conda
      - conda: https://conda.anaconda.org/conda-forge/osx-arm64/rust-1.77.2-h4ff7c5d_1.conda
      - conda: https://conda.anaconda.org/conda-forge/noarch/rust-std-aarch64-apple-darwin-1.77.2-hf6ec828_1.conda
      - conda: https://conda.anaconda.org/conda-forge/noarch/setuptools-75.3.0-pyhd8ed1ab_0.conda
      - conda: https://conda.anaconda.org/conda-forge/noarch/six-1.16.0-pyh6c4a22f_0.tar.bz2
      - conda: https://conda.anaconda.org/conda-forge/osx-arm64/snappy-1.2.1-hd02b534_0.conda
      - conda: https://conda.anaconda.org/conda-forge/noarch/stack_data-0.6.2-pyhd8ed1ab_0.conda
      - conda: https://conda.anaconda.org/conda-forge/osx-arm64/tk-8.6.13-h5083fa2_1.conda
      - conda: https://conda.anaconda.org/conda-forge/noarch/tomli-2.1.0-pyhff2d567_0.conda
      - conda: https://conda.anaconda.org/conda-forge/osx-arm64/tornado-6.4.1-py312h024a12e_1.conda
      - conda: https://conda.anaconda.org/conda-forge/noarch/traitlets-5.14.3-pyhd8ed1ab_0.conda
      - conda: https://conda.anaconda.org/conda-forge/noarch/typing_extensions-4.12.2-pyha770c72_0.conda
      - conda: https://conda.anaconda.org/conda-forge/noarch/tzdata-2024b-hc8b5060_0.conda
      - conda: https://conda.anaconda.org/conda-forge/osx-arm64/unicodedata2-15.1.0-py312h0bf5046_1.conda
      - conda: https://conda.anaconda.org/conda-forge/noarch/wcwidth-0.2.13-pyhd8ed1ab_0.conda
      - conda: https://conda.anaconda.org/conda-forge/noarch/wheel-0.45.0-pyhd8ed1ab_0.conda
      - conda: https://conda.anaconda.org/conda-forge/noarch/xarray-2024.10.0-pyhd8ed1ab_0.conda
      - conda: https://conda.anaconda.org/conda-forge/osx-arm64/xorg-libxau-1.0.11-hd74edd7_1.conda
      - conda: https://conda.anaconda.org/conda-forge/osx-arm64/xorg-libxdmcp-1.1.5-hd74edd7_0.conda
      - conda: https://conda.anaconda.org/conda-forge/osx-arm64/xz-5.2.6-h57fd34a_0.tar.bz2
      - conda: https://conda.anaconda.org/conda-forge/osx-arm64/zlib-1.3.1-h8359307_2.conda
      - conda: https://conda.anaconda.org/conda-forge/osx-arm64/zstd-1.5.6-hb46c0d2_0.conda
      win-64:
      - conda: https://conda.anaconda.org/conda-forge/noarch/asttokens-2.4.1-pyhd8ed1ab_0.conda
      - conda: https://conda.anaconda.org/conda-forge/win-64/blosc-1.21.6-h85f69ea_0.conda
      - conda: https://conda.anaconda.org/conda-forge/win-64/brotli-1.1.0-h2466b09_2.conda
      - conda: https://conda.anaconda.org/conda-forge/win-64/brotli-bin-1.1.0-h2466b09_2.conda
      - conda: https://conda.anaconda.org/conda-forge/win-64/bzip2-1.0.8-h2466b09_7.conda
      - conda: https://conda.anaconda.org/conda-forge/win-64/ca-certificates-2024.8.30-h56e8100_0.conda
      - conda: https://conda.anaconda.org/conda-forge/win-64/cairo-1.18.0-h32b962e_3.conda
      - conda: https://conda.anaconda.org/conda-forge/noarch/certifi-2024.8.30-pyhd8ed1ab_0.conda
      - conda: https://conda.anaconda.org/conda-forge/win-64/cffi-1.16.0-py312he70551f_0.conda
      - conda: https://conda.anaconda.org/conda-forge/win-64/cftime-1.6.4-py312h1a27103_1.conda
      - conda: https://conda.anaconda.org/conda-forge/win-64/cmake-3.30.5-h400e5d1_0.conda
      - conda: https://conda.anaconda.org/conda-forge/noarch/colorama-0.4.6-pyhd8ed1ab_0.tar.bz2
      - conda: https://conda.anaconda.org/conda-forge/win-64/contourpy-1.3.1-py312hd5eb7cc_0.conda
      - conda: https://conda.anaconda.org/conda-forge/noarch/cycler-0.12.1-pyhd8ed1ab_0.conda
      - conda: https://conda.anaconda.org/conda-forge/noarch/decorator-5.1.1-pyhd8ed1ab_0.tar.bz2
      - conda: https://conda.anaconda.org/conda-forge/win-64/double-conversion-3.3.0-h63175ca_0.conda
      - conda: https://conda.anaconda.org/conda-forge/noarch/exceptiongroup-1.2.2-pyhd8ed1ab_0.conda
      - conda: https://conda.anaconda.org/conda-forge/noarch/executing-2.1.0-pyhd8ed1ab_0.conda
      - conda: https://conda.anaconda.org/conda-forge/noarch/font-ttf-dejavu-sans-mono-2.37-hab24e00_0.tar.bz2
      - conda: https://conda.anaconda.org/conda-forge/noarch/font-ttf-inconsolata-3.000-h77eed37_0.tar.bz2
      - conda: https://conda.anaconda.org/conda-forge/noarch/font-ttf-source-code-pro-2.038-h77eed37_0.tar.bz2
      - conda: https://conda.anaconda.org/conda-forge/noarch/font-ttf-ubuntu-0.83-h77eed37_3.conda
      - conda: https://conda.anaconda.org/conda-forge/win-64/fontconfig-2.15.0-h765892d_1.conda
      - conda: https://conda.anaconda.org/conda-forge/noarch/fonts-conda-ecosystem-1-0.tar.bz2
      - conda: https://conda.anaconda.org/conda-forge/noarch/fonts-conda-forge-1-0.tar.bz2
      - conda: https://conda.anaconda.org/conda-forge/win-64/fonttools-4.54.1-py312h31fea79_1.conda
      - conda: https://conda.anaconda.org/conda-forge/win-64/freetype-2.12.1-hdaf720e_2.conda
      - conda: https://conda.anaconda.org/conda-forge/win-64/graphite2-1.3.13-h63175ca_1003.conda
      - conda: https://conda.anaconda.org/conda-forge/win-64/harfbuzz-9.0.0-h2bedf89_1.conda
      - conda: https://conda.anaconda.org/conda-forge/win-64/hdf4-4.2.15-h5557f11_7.conda
      - conda: https://conda.anaconda.org/conda-forge/win-64/hdf5-1.14.3-nompi_h2b43c12_105.conda
      - conda: https://conda.anaconda.org/conda-forge/win-64/icu-75.1-he0c23c2_0.conda
      - conda: https://conda.anaconda.org/conda-forge/noarch/iniconfig-2.0.0-pyhd8ed1ab_0.conda
      - conda: https://conda.anaconda.org/conda-forge/win-64/intel-openmp-2024.2.1-h57928b3_1083.conda
      - conda: https://conda.anaconda.org/conda-forge/noarch/ipython-8.29.0-pyh7428d3b_0.conda
      - conda: https://conda.anaconda.org/conda-forge/noarch/jedi-0.19.2-pyhff2d567_0.conda
      - conda: https://conda.anaconda.org/conda-forge/win-64/kiwisolver-1.4.7-py312hd5eb7cc_0.conda
      - conda: https://conda.anaconda.org/conda-forge/win-64/krb5-1.21.3-hdf4eb48_0.conda
      - conda: https://conda.anaconda.org/conda-forge/win-64/lcms2-2.16-h67d730c_0.conda
      - conda: https://conda.anaconda.org/conda-forge/win-64/lerc-4.0.0-h63175ca_0.tar.bz2
      - conda: https://conda.anaconda.org/conda-forge/win-64/libaec-1.1.3-h63175ca_0.conda
      - conda: https://conda.anaconda.org/conda-forge/win-64/libblas-3.9.0-25_win64_mkl.conda
      - conda: https://conda.anaconda.org/conda-forge/win-64/libbrotlicommon-1.1.0-h2466b09_2.conda
      - conda: https://conda.anaconda.org/conda-forge/win-64/libbrotlidec-1.1.0-h2466b09_2.conda
      - conda: https://conda.anaconda.org/conda-forge/win-64/libbrotlienc-1.1.0-h2466b09_2.conda
      - conda: https://conda.anaconda.org/conda-forge/win-64/libcblas-3.9.0-25_win64_mkl.conda
      - conda: https://conda.anaconda.org/conda-forge/win-64/libclang13-19.1.3-default_ha5278ca_0.conda
      - conda: https://conda.anaconda.org/conda-forge/win-64/libcurl-8.10.1-h1ee3ff0_0.conda
      - conda: https://conda.anaconda.org/conda-forge/win-64/libdeflate-1.22-h2466b09_0.conda
      - conda: https://conda.anaconda.org/conda-forge/win-64/libexpat-2.6.4-he0c23c2_0.conda
      - conda: https://conda.anaconda.org/conda-forge/win-64/libffi-3.4.2-h8ffe710_5.tar.bz2
      - conda: https://conda.anaconda.org/conda-forge/win-64/libglib-2.82.2-h7025463_0.conda
      - conda: https://conda.anaconda.org/conda-forge/win-64/libhwloc-2.11.1-default_h8125262_1000.conda
      - conda: https://conda.anaconda.org/conda-forge/win-64/libiconv-1.17-hcfcfb64_2.conda
      - conda: https://conda.anaconda.org/conda-forge/win-64/libintl-0.22.5-h5728263_3.conda
      - conda: https://conda.anaconda.org/conda-forge/win-64/libjpeg-turbo-3.0.0-hcfcfb64_1.conda
      - conda: https://conda.anaconda.org/conda-forge/win-64/liblapack-3.9.0-25_win64_mkl.conda
      - conda: https://conda.anaconda.org/conda-forge/win-64/libnetcdf-4.9.2-nompi_h92078aa_114.conda
      - conda: https://conda.anaconda.org/conda-forge/win-64/libpng-1.6.44-h3ca93ac_0.conda
      - conda: https://conda.anaconda.org/conda-forge/win-64/libsqlite-3.47.0-h2466b09_1.conda
      - conda: https://conda.anaconda.org/conda-forge/win-64/libssh2-1.11.0-h7dfc565_0.conda
      - conda: https://conda.anaconda.org/conda-forge/win-64/libtiff-4.7.0-hfc51747_1.conda
      - conda: https://conda.anaconda.org/conda-forge/win-64/libuv-1.49.2-h2466b09_0.conda
      - conda: https://conda.anaconda.org/conda-forge/win-64/libwebp-base-1.4.0-hcfcfb64_0.conda
      - conda: https://conda.anaconda.org/conda-forge/win-64/libxcb-1.16-h013a479_1.conda
      - conda: https://conda.anaconda.org/conda-forge/win-64/libxml2-2.13.5-h442d1da_0.conda
      - conda: https://conda.anaconda.org/conda-forge/win-64/libxslt-1.1.39-h3df6e99_0.conda
      - conda: https://conda.anaconda.org/conda-forge/win-64/libzip-1.11.2-h3135430_0.conda
      - conda: https://conda.anaconda.org/conda-forge/win-64/libzlib-1.3.1-h2466b09_2.conda
      - conda: https://conda.anaconda.org/conda-forge/win-64/lz4-c-1.9.4-hcfcfb64_0.conda
      - conda: https://conda.anaconda.org/conda-forge/win-64/m2w64-gcc-libgfortran-5.3.0-6.tar.bz2
      - conda: https://conda.anaconda.org/conda-forge/win-64/m2w64-gcc-libs-5.3.0-7.tar.bz2
      - conda: https://conda.anaconda.org/conda-forge/win-64/m2w64-gcc-libs-core-5.3.0-7.tar.bz2
      - conda: https://conda.anaconda.org/conda-forge/win-64/m2w64-gmp-6.1.0-2.tar.bz2
      - conda: https://conda.anaconda.org/conda-forge/win-64/m2w64-libwinpthread-git-5.0.0.4634.697f757-2.tar.bz2
      - conda: https://conda.anaconda.org/conda-forge/win-64/matplotlib-3.9.2-py312h2e8e312_2.conda
      - conda: https://conda.anaconda.org/conda-forge/win-64/matplotlib-base-3.9.2-py312h90004f6_2.conda
      - conda: https://conda.anaconda.org/conda-forge/noarch/matplotlib-inline-0.1.7-pyhd8ed1ab_0.conda
      - conda: https://conda.anaconda.org/conda-forge/win-64/maturin-1.5.1-py312hfab6836_0.conda
      - conda: https://conda.anaconda.org/conda-forge/win-64/mkl-2024.2.2-h66d3029_14.conda
      - conda: https://conda.anaconda.org/conda-forge/win-64/msys2-conda-epoch-20160418-1.tar.bz2
      - conda: https://conda.anaconda.org/conda-forge/noarch/munkres-1.1.4-pyh9f0ad1d_0.tar.bz2
      - conda: https://conda.anaconda.org/conda-forge/win-64/netcdf4-1.6.5-nompi_py312h2188312_102.conda
      - conda: https://conda.anaconda.org/conda-forge/win-64/numpy-2.1.3-py312h49bc9c5_0.conda
      - conda: https://conda.anaconda.org/conda-forge/win-64/openjpeg-2.5.2-h3d672ee_0.conda
      - conda: https://conda.anaconda.org/conda-forge/win-64/openssl-3.4.0-h2466b09_0.conda
      - conda: https://conda.anaconda.org/conda-forge/noarch/packaging-24.2-pyhd8ed1ab_0.conda
      - conda: https://conda.anaconda.org/conda-forge/win-64/pandas-2.2.3-py312h72972c8_1.conda
      - conda: https://conda.anaconda.org/conda-forge/noarch/parso-0.8.4-pyhd8ed1ab_0.conda
      - conda: https://conda.anaconda.org/conda-forge/win-64/pcre2-10.44-h3d7b363_2.conda
      - conda: https://conda.anaconda.org/conda-forge/noarch/pickleshare-0.7.5-py_1003.tar.bz2
      - conda: https://conda.anaconda.org/conda-forge/win-64/pillow-10.4.0-py312h381445a_1.conda
      - conda: https://conda.anaconda.org/conda-forge/noarch/pip-24.3.1-pyh8b19718_0.conda
      - conda: https://conda.anaconda.org/conda-forge/win-64/pixman-0.43.4-h63175ca_0.conda
      - conda: https://conda.anaconda.org/conda-forge/noarch/pluggy-1.5.0-pyhd8ed1ab_0.conda
      - conda: https://conda.anaconda.org/conda-forge/noarch/prompt-toolkit-3.0.48-pyha770c72_0.conda
      - conda: https://conda.anaconda.org/conda-forge/win-64/pthread-stubs-0.4-hcd874cb_1001.tar.bz2
      - conda: https://conda.anaconda.org/conda-forge/win-64/pthreads-win32-2.9.1-h2466b09_4.conda
      - conda: https://conda.anaconda.org/conda-forge/noarch/pure_eval-0.2.3-pyhd8ed1ab_0.conda
      - conda: https://conda.anaconda.org/conda-forge/noarch/pycparser-2.22-pyhd8ed1ab_0.conda
      - conda: https://conda.anaconda.org/conda-forge/noarch/pygments-2.18.0-pyhd8ed1ab_0.conda
      - conda: https://conda.anaconda.org/conda-forge/noarch/pyparsing-3.2.0-pyhd8ed1ab_1.conda
      - conda: https://conda.anaconda.org/conda-forge/win-64/pyside6-6.8.0.2-py312h2ee7485_0.conda
      - conda: https://conda.anaconda.org/conda-forge/noarch/pytest-8.3.3-pyhd8ed1ab_0.conda
      - conda: https://conda.anaconda.org/conda-forge/win-64/python-3.12.7-hce54a09_0_cpython.conda
      - conda: https://conda.anaconda.org/conda-forge/noarch/python-dateutil-2.9.0-pyhd8ed1ab_0.conda
      - conda: https://conda.anaconda.org/conda-forge/noarch/python-tzdata-2024.2-pyhd8ed1ab_0.conda
      - conda: https://conda.anaconda.org/conda-forge/win-64/python_abi-3.12-5_cp312.conda
      - conda: https://conda.anaconda.org/conda-forge/noarch/pytz-2024.1-pyhd8ed1ab_0.conda
      - conda: https://conda.anaconda.org/conda-forge/win-64/qhull-2020.2-hc790b64_5.conda
      - conda: https://conda.anaconda.org/conda-forge/win-64/qt6-main-6.8.0-hfb098fa_0.conda
      - conda: https://conda.anaconda.org/conda-forge/win-64/ruff-0.4.10-py312h7a6832a_0.conda
      - conda: https://conda.anaconda.org/conda-forge/win-64/rust-1.77.2-hf8d6059_1.conda
      - conda: https://conda.anaconda.org/conda-forge/noarch/rust-std-x86_64-pc-windows-msvc-1.77.2-h17fc481_1.conda
      - conda: https://conda.anaconda.org/conda-forge/noarch/setuptools-75.3.0-pyhd8ed1ab_0.conda
      - conda: https://conda.anaconda.org/conda-forge/noarch/six-1.16.0-pyh6c4a22f_0.tar.bz2
      - conda: https://conda.anaconda.org/conda-forge/win-64/snappy-1.2.1-h23299a8_0.conda
      - conda: https://conda.anaconda.org/conda-forge/noarch/stack_data-0.6.2-pyhd8ed1ab_0.conda
      - conda: https://conda.anaconda.org/conda-forge/win-64/tbb-2021.13.0-hc790b64_0.conda
      - conda: https://conda.anaconda.org/conda-forge/win-64/tk-8.6.13-h5226925_1.conda
      - conda: https://conda.anaconda.org/conda-forge/noarch/tomli-2.1.0-pyhff2d567_0.conda
      - conda: https://conda.anaconda.org/conda-forge/win-64/tornado-6.4.1-py312h4389bb4_1.conda
      - conda: https://conda.anaconda.org/conda-forge/noarch/traitlets-5.14.3-pyhd8ed1ab_0.conda
      - conda: https://conda.anaconda.org/conda-forge/noarch/typing_extensions-4.12.2-pyha770c72_0.conda
      - conda: https://conda.anaconda.org/conda-forge/noarch/tzdata-2024b-hc8b5060_0.conda
      - conda: https://conda.anaconda.org/conda-forge/win-64/ucrt-10.0.22621.0-h57928b3_1.conda
      - conda: https://conda.anaconda.org/conda-forge/win-64/unicodedata2-15.1.0-py312h4389bb4_1.conda
      - conda: https://conda.anaconda.org/conda-forge/win-64/vc-14.3-ha32ba9b_22.conda
      - conda: https://conda.anaconda.org/conda-forge/win-64/vc14_runtime-14.40.33810-hcc2c482_22.conda
      - conda: https://conda.anaconda.org/conda-forge/win-64/vs2015_runtime-14.40.33810-h3bf8584_22.conda
      - conda: https://conda.anaconda.org/conda-forge/noarch/wcwidth-0.2.13-pyhd8ed1ab_0.conda
      - conda: https://conda.anaconda.org/conda-forge/noarch/wheel-0.45.0-pyhd8ed1ab_0.conda
      - conda: https://conda.anaconda.org/conda-forge/noarch/xarray-2024.10.0-pyhd8ed1ab_0.conda
      - conda: https://conda.anaconda.org/conda-forge/win-64/xorg-libxau-1.0.11-hcd874cb_0.conda
      - conda: https://conda.anaconda.org/conda-forge/win-64/xorg-libxdmcp-1.1.3-hcd874cb_0.tar.bz2
      - conda: https://conda.anaconda.org/conda-forge/win-64/xz-5.2.6-h8d14728_0.tar.bz2
      - conda: https://conda.anaconda.org/conda-forge/win-64/zlib-1.3.1-h2466b09_2.conda
      - conda: https://conda.anaconda.org/conda-forge/win-64/zstd-1.5.6-h0ea2cb4_0.conda
  test:
    channels:
    - url: https://conda.anaconda.org/conda-forge/
    - url: https://conda.anaconda.org/conda/
    - url: https://conda.anaconda.org/main/
    packages:
      linux-64:
      - conda: https://conda.anaconda.org/conda-forge/linux-64/_libgcc_mutex-0.1-conda_forge.tar.bz2
      - conda: https://conda.anaconda.org/conda-forge/linux-64/_openmp_mutex-4.5-2_gnu.tar.bz2
      - conda: https://conda.anaconda.org/conda-forge/linux-64/alsa-lib-1.2.13-hb9d3cd8_0.conda
      - conda: https://conda.anaconda.org/conda-forge/linux-64/binutils_impl_linux-64-2.43-h4bf12b8_2.conda
      - conda: https://conda.anaconda.org/conda-forge/linux-64/blosc-1.21.6-hef167b5_0.conda
      - conda: https://conda.anaconda.org/conda-forge/linux-64/brotli-1.1.0-hb9d3cd8_2.conda
      - conda: https://conda.anaconda.org/conda-forge/linux-64/brotli-bin-1.1.0-hb9d3cd8_2.conda
      - conda: https://conda.anaconda.org/conda-forge/linux-64/bzip2-1.0.8-h4bc722e_7.conda
<<<<<<< HEAD
      - conda: https://conda.anaconda.org/conda-forge/linux-64/c-ares-1.32.3-h4bc722e_0.conda
      - conda: https://conda.anaconda.org/conda-forge/linux-64/ca-certificates-2024.7.4-hbcca054_0.conda
=======
      - conda: https://conda.anaconda.org/conda-forge/linux-64/c-ares-1.34.3-heb4867d_0.conda
      - conda: https://conda.anaconda.org/conda-forge/linux-64/ca-certificates-2024.8.30-hbcca054_0.conda
>>>>>>> b74e3b83
      - conda: https://conda.anaconda.org/conda-forge/linux-64/cairo-1.18.0-hebfffa5_3.conda
      - conda: https://conda.anaconda.org/conda-forge/noarch/certifi-2024.8.30-pyhd8ed1ab_0.conda
      - conda: https://conda.anaconda.org/conda-forge/linux-64/cffi-1.16.0-py312hf06ca03_0.conda
      - conda: https://conda.anaconda.org/conda-forge/linux-64/cftime-1.6.4-py312hc0a28a1_1.conda
      - conda: https://conda.anaconda.org/conda-forge/linux-64/cmake-3.30.5-hf9cb763_0.conda
      - conda: https://conda.anaconda.org/conda-forge/noarch/colorama-0.4.6-pyhd8ed1ab_0.tar.bz2
      - conda: https://conda.anaconda.org/conda-forge/linux-64/contourpy-1.3.1-py312h68727a3_0.conda
      - conda: https://conda.anaconda.org/conda-forge/noarch/cycler-0.12.1-pyhd8ed1ab_0.conda
      - conda: https://conda.anaconda.org/conda-forge/linux-64/cyrus-sasl-2.1.27-h54b06d7_7.conda
      - conda: https://conda.anaconda.org/conda-forge/linux-64/dbus-1.13.6-h5008d03_3.tar.bz2
      - conda: https://conda.anaconda.org/conda-forge/linux-64/double-conversion-3.3.0-h59595ed_0.conda
      - conda: https://conda.anaconda.org/conda-forge/noarch/exceptiongroup-1.2.2-pyhd8ed1ab_0.conda
      - conda: https://conda.anaconda.org/conda-forge/linux-64/expat-2.6.4-h5888daf_0.conda
      - conda: https://conda.anaconda.org/conda-forge/noarch/font-ttf-dejavu-sans-mono-2.37-hab24e00_0.tar.bz2
      - conda: https://conda.anaconda.org/conda-forge/noarch/font-ttf-inconsolata-3.000-h77eed37_0.tar.bz2
      - conda: https://conda.anaconda.org/conda-forge/noarch/font-ttf-source-code-pro-2.038-h77eed37_0.tar.bz2
      - conda: https://conda.anaconda.org/conda-forge/noarch/font-ttf-ubuntu-0.83-h77eed37_3.conda
      - conda: https://conda.anaconda.org/conda-forge/linux-64/fontconfig-2.15.0-h7e30c49_1.conda
      - conda: https://conda.anaconda.org/conda-forge/noarch/fonts-conda-ecosystem-1-0.tar.bz2
      - conda: https://conda.anaconda.org/conda-forge/noarch/fonts-conda-forge-1-0.tar.bz2
      - conda: https://conda.anaconda.org/conda-forge/linux-64/fonttools-4.54.1-py312h178313f_1.conda
      - conda: https://conda.anaconda.org/conda-forge/linux-64/freetype-2.12.1-h267a509_2.conda
      - conda: https://conda.anaconda.org/conda-forge/linux-64/gcc_impl_linux-64-14.2.0-h6b349bd_1.conda
      - conda: https://conda.anaconda.org/conda-forge/linux-64/graphite2-1.3.13-h59595ed_1003.conda
      - conda: https://conda.anaconda.org/conda-forge/linux-64/harfbuzz-9.0.0-hda332d3_1.conda
      - conda: https://conda.anaconda.org/conda-forge/linux-64/hdf4-4.2.15-h2a13503_7.conda
      - conda: https://conda.anaconda.org/conda-forge/linux-64/hdf5-1.14.3-nompi_hdf9ad27_105.conda
      - conda: https://conda.anaconda.org/conda-forge/linux-64/icu-75.1-he02047a_0.conda
      - conda: https://conda.anaconda.org/conda-forge/noarch/iniconfig-2.0.0-pyhd8ed1ab_0.conda
      - conda: https://conda.anaconda.org/conda-forge/noarch/kernel-headers_linux-64-3.10.0-he073ed8_18.conda
      - conda: https://conda.anaconda.org/conda-forge/linux-64/keyutils-1.6.1-h166bdaf_0.tar.bz2
      - conda: https://conda.anaconda.org/conda-forge/linux-64/kiwisolver-1.4.7-py312h68727a3_0.conda
      - conda: https://conda.anaconda.org/conda-forge/linux-64/krb5-1.21.3-h659f571_0.conda
      - conda: https://conda.anaconda.org/conda-forge/linux-64/lcms2-2.16-hb7c19ff_0.conda
      - conda: https://conda.anaconda.org/conda-forge/linux-64/ld_impl_linux-64-2.43-h712a8e2_2.conda
      - conda: https://conda.anaconda.org/conda-forge/linux-64/lerc-4.0.0-h27087fc_0.tar.bz2
      - conda: https://conda.anaconda.org/conda-forge/linux-64/libaec-1.1.3-h59595ed_0.conda
      - conda: https://conda.anaconda.org/conda-forge/linux-64/libblas-3.9.0-25_linux64_openblas.conda
      - conda: https://conda.anaconda.org/conda-forge/linux-64/libbrotlicommon-1.1.0-hb9d3cd8_2.conda
      - conda: https://conda.anaconda.org/conda-forge/linux-64/libbrotlidec-1.1.0-hb9d3cd8_2.conda
      - conda: https://conda.anaconda.org/conda-forge/linux-64/libbrotlienc-1.1.0-hb9d3cd8_2.conda
      - conda: https://conda.anaconda.org/conda-forge/linux-64/libcblas-3.9.0-25_linux64_openblas.conda
      - conda: https://conda.anaconda.org/conda-forge/linux-64/libclang-cpp19.1-19.1.3-default_hb5137d0_0.conda
      - conda: https://conda.anaconda.org/conda-forge/linux-64/libclang13-19.1.3-default_h9c6a7e4_0.conda
      - conda: https://conda.anaconda.org/conda-forge/linux-64/libcups-2.3.3-h4637d8d_4.conda
      - conda: https://conda.anaconda.org/conda-forge/linux-64/libcurl-8.10.1-hbbe4b11_0.conda
      - conda: https://conda.anaconda.org/conda-forge/linux-64/libdeflate-1.22-hb9d3cd8_0.conda
      - conda: https://conda.anaconda.org/conda-forge/linux-64/libdrm-2.4.123-hb9d3cd8_0.conda
      - conda: https://conda.anaconda.org/conda-forge/linux-64/libedit-3.1.20191231-he28a2e2_2.tar.bz2
      - conda: https://conda.anaconda.org/conda-forge/linux-64/libegl-1.7.0-ha4b6fd6_2.conda
      - conda: https://conda.anaconda.org/conda-forge/linux-64/libev-4.33-hd590300_2.conda
      - conda: https://conda.anaconda.org/conda-forge/linux-64/libexpat-2.6.4-h5888daf_0.conda
      - conda: https://conda.anaconda.org/conda-forge/linux-64/libffi-3.4.2-h7f98852_5.tar.bz2
      - conda: https://conda.anaconda.org/conda-forge/linux-64/libgcc-14.2.0-h77fa898_1.conda
      - conda: https://conda.anaconda.org/conda-forge/noarch/libgcc-devel_linux-64-14.2.0-h41c2201_101.conda
      - conda: https://conda.anaconda.org/conda-forge/linux-64/libgcc-ng-14.2.0-h69a702a_1.conda
      - conda: https://conda.anaconda.org/conda-forge/linux-64/libgfortran-14.2.0-h69a702a_1.conda
      - conda: https://conda.anaconda.org/conda-forge/linux-64/libgfortran-ng-14.2.0-h69a702a_1.conda
      - conda: https://conda.anaconda.org/conda-forge/linux-64/libgfortran5-14.2.0-hd5240d6_1.conda
      - conda: https://conda.anaconda.org/conda-forge/linux-64/libgl-1.7.0-ha4b6fd6_2.conda
      - conda: https://conda.anaconda.org/conda-forge/linux-64/libglib-2.82.2-h2ff4ddf_0.conda
      - conda: https://conda.anaconda.org/conda-forge/linux-64/libglvnd-1.7.0-ha4b6fd6_2.conda
      - conda: https://conda.anaconda.org/conda-forge/linux-64/libglx-1.7.0-ha4b6fd6_2.conda
      - conda: https://conda.anaconda.org/conda-forge/linux-64/libgomp-14.2.0-h77fa898_1.conda
      - conda: https://conda.anaconda.org/conda-forge/linux-64/libiconv-1.17-hd590300_2.conda
      - conda: https://conda.anaconda.org/conda-forge/linux-64/libjpeg-turbo-3.0.0-hd590300_1.conda
      - conda: https://conda.anaconda.org/conda-forge/linux-64/liblapack-3.9.0-25_linux64_openblas.conda
      - conda: https://conda.anaconda.org/conda-forge/linux-64/libllvm19-19.1.3-ha7bfdaf_0.conda
      - conda: https://conda.anaconda.org/conda-forge/linux-64/libnetcdf-4.9.2-nompi_h135f659_114.conda
      - conda: https://conda.anaconda.org/conda-forge/linux-64/libnghttp2-1.64.0-h161d5f1_0.conda
      - conda: https://conda.anaconda.org/conda-forge/linux-64/libnsl-2.0.1-hd590300_0.conda
      - conda: https://conda.anaconda.org/conda-forge/linux-64/libntlm-1.4-h7f98852_1002.tar.bz2
      - conda: https://conda.anaconda.org/conda-forge/linux-64/libopenblas-0.3.28-pthreads_h94d23a6_1.conda
      - conda: https://conda.anaconda.org/conda-forge/linux-64/libopengl-1.7.0-ha4b6fd6_2.conda
      - conda: https://conda.anaconda.org/conda-forge/linux-64/libpciaccess-0.18-hd590300_0.conda
      - conda: https://conda.anaconda.org/conda-forge/linux-64/libpng-1.6.44-hadc24fc_0.conda
      - conda: https://conda.anaconda.org/conda-forge/linux-64/libpq-17.0-h04577a9_4.conda
      - conda: https://conda.anaconda.org/conda-forge/linux-64/libsanitizer-14.2.0-h2a3dede_1.conda
      - conda: https://conda.anaconda.org/conda-forge/linux-64/libsqlite-3.47.0-hadc24fc_1.conda
      - conda: https://conda.anaconda.org/conda-forge/linux-64/libssh2-1.11.0-h0841786_0.conda
      - conda: https://conda.anaconda.org/conda-forge/linux-64/libstdcxx-14.2.0-hc0a3c3a_1.conda
      - conda: https://conda.anaconda.org/conda-forge/linux-64/libstdcxx-ng-14.2.0-h4852527_1.conda
      - conda: https://conda.anaconda.org/conda-forge/linux-64/libtiff-4.7.0-he137b08_1.conda
      - conda: https://conda.anaconda.org/conda-forge/linux-64/libuuid-2.38.1-h0b41bf4_0.conda
      - conda: https://conda.anaconda.org/conda-forge/linux-64/libuv-1.49.2-hb9d3cd8_0.conda
      - conda: https://conda.anaconda.org/conda-forge/linux-64/libwebp-base-1.4.0-hd590300_0.conda
      - conda: https://conda.anaconda.org/conda-forge/linux-64/libxcb-1.17.0-h8a09558_0.conda
      - conda: https://conda.anaconda.org/conda-forge/linux-64/libxcrypt-4.4.36-hd590300_1.conda
      - conda: https://conda.anaconda.org/conda-forge/linux-64/libxkbcommon-1.7.0-h2c5496b_1.conda
      - conda: https://conda.anaconda.org/conda-forge/linux-64/libxml2-2.13.5-hb346dea_0.conda
      - conda: https://conda.anaconda.org/conda-forge/linux-64/libxslt-1.1.39-h76b75d6_0.conda
      - conda: https://conda.anaconda.org/conda-forge/linux-64/libzip-1.11.2-h6991a6a_0.conda
      - conda: https://conda.anaconda.org/conda-forge/linux-64/libzlib-1.3.1-hb9d3cd8_2.conda
      - conda: https://conda.anaconda.org/conda-forge/linux-64/lz4-c-1.9.4-hcb278e6_0.conda
      - conda: https://conda.anaconda.org/conda-forge/linux-64/matplotlib-3.9.2-py312h7900ff3_2.conda
      - conda: https://conda.anaconda.org/conda-forge/linux-64/matplotlib-base-3.9.2-py312hd3ec401_2.conda
      - conda: https://conda.anaconda.org/conda-forge/linux-64/maturin-1.5.1-py312h241aef2_0.conda
      - conda: https://conda.anaconda.org/conda-forge/noarch/munkres-1.1.4-pyh9f0ad1d_0.tar.bz2
      - conda: https://conda.anaconda.org/conda-forge/linux-64/mysql-common-9.0.1-h266115a_2.conda
      - conda: https://conda.anaconda.org/conda-forge/linux-64/mysql-libs-9.0.1-he0572af_2.conda
      - conda: https://conda.anaconda.org/conda-forge/linux-64/ncurses-6.5-he02047a_1.conda
      - conda: https://conda.anaconda.org/conda-forge/linux-64/netcdf4-1.6.5-nompi_py312h39d4375_102.conda
      - conda: https://conda.anaconda.org/conda-forge/linux-64/numpy-2.1.3-py312h58c1407_0.conda
      - conda: https://conda.anaconda.org/conda-forge/linux-64/openjpeg-2.5.2-h488ebb8_0.conda
      - conda: https://conda.anaconda.org/conda-forge/linux-64/openldap-2.6.8-hedd0468_0.conda
      - conda: https://conda.anaconda.org/conda-forge/linux-64/openssl-3.4.0-hb9d3cd8_0.conda
      - conda: https://conda.anaconda.org/conda-forge/noarch/packaging-24.2-pyhd8ed1ab_0.conda
      - conda: https://conda.anaconda.org/conda-forge/linux-64/pandas-2.2.3-py312hf9745cd_1.conda
      - conda: https://conda.anaconda.org/conda-forge/linux-64/pcre2-10.44-hba22ea6_2.conda
      - conda: https://conda.anaconda.org/conda-forge/linux-64/pillow-11.0.0-py312h7b63e92_0.conda
      - conda: https://conda.anaconda.org/conda-forge/noarch/pip-24.3.1-pyh8b19718_0.conda
      - conda: https://conda.anaconda.org/conda-forge/linux-64/pixman-0.43.2-h59595ed_0.conda
      - conda: https://conda.anaconda.org/conda-forge/noarch/pluggy-1.5.0-pyhd8ed1ab_0.conda
      - conda: https://conda.anaconda.org/conda-forge/linux-64/pthread-stubs-0.4-hb9d3cd8_1002.conda
      - conda: https://conda.anaconda.org/conda-forge/noarch/pycparser-2.22-pyhd8ed1ab_0.conda
      - conda: https://conda.anaconda.org/conda-forge/noarch/pyparsing-3.2.0-pyhd8ed1ab_1.conda
      - conda: https://conda.anaconda.org/conda-forge/linux-64/pyside6-6.8.0.2-py312h91f0f75_0.conda
      - conda: https://conda.anaconda.org/conda-forge/noarch/pytest-8.3.3-pyhd8ed1ab_0.conda
      - conda: https://conda.anaconda.org/conda-forge/linux-64/python-3.12.7-hc5c86c4_0_cpython.conda
      - conda: https://conda.anaconda.org/conda-forge/noarch/python-dateutil-2.9.0-pyhd8ed1ab_0.conda
      - conda: https://conda.anaconda.org/conda-forge/noarch/python-tzdata-2024.2-pyhd8ed1ab_0.conda
      - conda: https://conda.anaconda.org/conda-forge/linux-64/python_abi-3.12-5_cp312.conda
      - conda: https://conda.anaconda.org/conda-forge/noarch/pytz-2024.1-pyhd8ed1ab_0.conda
      - conda: https://conda.anaconda.org/conda-forge/linux-64/qhull-2020.2-h434a139_5.conda
      - conda: https://conda.anaconda.org/conda-forge/linux-64/qt6-main-6.8.0-h6e8976b_0.conda
      - conda: https://conda.anaconda.org/conda-forge/linux-64/readline-8.2-h8228510_1.conda
      - conda: https://conda.anaconda.org/conda-forge/linux-64/rhash-1.4.5-hb9d3cd8_0.conda
      - conda: https://conda.anaconda.org/conda-forge/linux-64/ruff-0.4.10-py312h5715c7c_0.conda
      - conda: https://conda.anaconda.org/conda-forge/linux-64/rust-1.77.2-h70c747d_1.conda
      - conda: https://conda.anaconda.org/conda-forge/noarch/rust-std-x86_64-unknown-linux-gnu-1.77.2-h2c6d0dc_1.conda
      - conda: https://conda.anaconda.org/conda-forge/noarch/setuptools-75.3.0-pyhd8ed1ab_0.conda
      - conda: https://conda.anaconda.org/conda-forge/noarch/six-1.16.0-pyh6c4a22f_0.tar.bz2
      - conda: https://conda.anaconda.org/conda-forge/linux-64/snappy-1.2.1-ha2e4443_0.conda
      - conda: https://conda.anaconda.org/conda-forge/noarch/sysroot_linux-64-2.17-h4a8ded7_18.conda
      - conda: https://conda.anaconda.org/conda-forge/linux-64/tk-8.6.13-noxft_h4845f30_101.conda
      - conda: https://conda.anaconda.org/conda-forge/noarch/tomli-2.1.0-pyhff2d567_0.conda
      - conda: https://conda.anaconda.org/conda-forge/linux-64/tornado-6.4.1-py312h66e93f0_1.conda
      - conda: https://conda.anaconda.org/conda-forge/noarch/tzdata-2024b-hc8b5060_0.conda
      - conda: https://conda.anaconda.org/conda-forge/linux-64/unicodedata2-15.1.0-py312h66e93f0_1.conda
      - conda: https://conda.anaconda.org/conda-forge/linux-64/wayland-1.23.1-h3e06ad9_0.conda
      - conda: https://conda.anaconda.org/conda-forge/noarch/wheel-0.45.0-pyhd8ed1ab_0.conda
      - conda: https://conda.anaconda.org/conda-forge/noarch/xarray-2024.10.0-pyhd8ed1ab_0.conda
      - conda: https://conda.anaconda.org/conda-forge/linux-64/xcb-util-0.4.1-hb711507_2.conda
      - conda: https://conda.anaconda.org/conda-forge/linux-64/xcb-util-cursor-0.1.5-hb9d3cd8_0.conda
      - conda: https://conda.anaconda.org/conda-forge/linux-64/xcb-util-image-0.4.0-hb711507_2.conda
      - conda: https://conda.anaconda.org/conda-forge/linux-64/xcb-util-keysyms-0.4.1-hb711507_0.conda
      - conda: https://conda.anaconda.org/conda-forge/linux-64/xcb-util-renderutil-0.3.10-hb711507_0.conda
      - conda: https://conda.anaconda.org/conda-forge/linux-64/xcb-util-wm-0.4.2-hb711507_0.conda
      - conda: https://conda.anaconda.org/conda-forge/linux-64/xkeyboard-config-2.43-hb9d3cd8_0.conda
      - conda: https://conda.anaconda.org/conda-forge/linux-64/xorg-libice-1.1.1-hb9d3cd8_1.conda
      - conda: https://conda.anaconda.org/conda-forge/linux-64/xorg-libsm-1.2.4-he73a12e_1.conda
      - conda: https://conda.anaconda.org/conda-forge/linux-64/xorg-libx11-1.8.10-h4f16b4b_0.conda
      - conda: https://conda.anaconda.org/conda-forge/linux-64/xorg-libxau-1.0.11-hb9d3cd8_1.conda
      - conda: https://conda.anaconda.org/conda-forge/linux-64/xorg-libxcomposite-0.4.6-hb9d3cd8_2.conda
      - conda: https://conda.anaconda.org/conda-forge/linux-64/xorg-libxcursor-1.2.3-hb9d3cd8_0.conda
      - conda: https://conda.anaconda.org/conda-forge/linux-64/xorg-libxdamage-1.1.6-hb9d3cd8_0.conda
      - conda: https://conda.anaconda.org/conda-forge/linux-64/xorg-libxdmcp-1.1.5-hb9d3cd8_0.conda
      - conda: https://conda.anaconda.org/conda-forge/linux-64/xorg-libxext-1.3.6-hb9d3cd8_0.conda
      - conda: https://conda.anaconda.org/conda-forge/linux-64/xorg-libxfixes-6.0.1-hb9d3cd8_0.conda
      - conda: https://conda.anaconda.org/conda-forge/linux-64/xorg-libxi-1.8.2-hb9d3cd8_0.conda
      - conda: https://conda.anaconda.org/conda-forge/linux-64/xorg-libxrandr-1.5.4-hb9d3cd8_0.conda
      - conda: https://conda.anaconda.org/conda-forge/linux-64/xorg-libxrender-0.9.11-hb9d3cd8_1.conda
      - conda: https://conda.anaconda.org/conda-forge/linux-64/xorg-libxtst-1.2.5-hb9d3cd8_3.conda
      - conda: https://conda.anaconda.org/conda-forge/linux-64/xorg-libxxf86vm-1.1.5-hb9d3cd8_4.conda
      - conda: https://conda.anaconda.org/conda-forge/linux-64/xorg-xorgproto-2024.1-hb9d3cd8_1.conda
      - conda: https://conda.anaconda.org/conda-forge/linux-64/xz-5.2.6-h166bdaf_0.tar.bz2
      - conda: https://conda.anaconda.org/conda-forge/linux-64/zlib-1.3.1-hb9d3cd8_2.conda
      - conda: https://conda.anaconda.org/conda-forge/linux-64/zstd-1.5.6-ha6fb4c9_0.conda
      osx-arm64:
      - conda: https://conda.anaconda.org/conda-forge/osx-arm64/blosc-1.21.6-h5499902_0.conda
      - conda: https://conda.anaconda.org/conda-forge/osx-arm64/brotli-1.1.0-hd74edd7_2.conda
      - conda: https://conda.anaconda.org/conda-forge/osx-arm64/brotli-bin-1.1.0-hd74edd7_2.conda
      - conda: https://conda.anaconda.org/conda-forge/osx-arm64/bzip2-1.0.8-h99b78c6_7.conda
      - conda: https://conda.anaconda.org/conda-forge/osx-arm64/c-ares-1.34.3-h5505292_0.conda
      - conda: https://conda.anaconda.org/conda-forge/osx-arm64/ca-certificates-2024.8.30-hf0a4a13_0.conda
      - conda: https://conda.anaconda.org/conda-forge/noarch/certifi-2024.8.30-pyhd8ed1ab_0.conda
      - conda: https://conda.anaconda.org/conda-forge/osx-arm64/cffi-1.16.0-py312h8e38eb3_0.conda
      - conda: https://conda.anaconda.org/conda-forge/osx-arm64/cftime-1.6.4-py312h755e627_1.conda
      - conda: https://conda.anaconda.org/conda-forge/osx-arm64/cmake-3.30.5-hfbcbe4a_0.conda
      - conda: https://conda.anaconda.org/conda-forge/noarch/colorama-0.4.6-pyhd8ed1ab_0.tar.bz2
      - conda: https://conda.anaconda.org/conda-forge/osx-arm64/contourpy-1.3.1-py312hb23fbb9_0.conda
      - conda: https://conda.anaconda.org/conda-forge/noarch/cycler-0.12.1-pyhd8ed1ab_0.conda
      - conda: https://conda.anaconda.org/conda-forge/noarch/exceptiongroup-1.2.2-pyhd8ed1ab_0.conda
      - conda: https://conda.anaconda.org/conda-forge/osx-arm64/fonttools-4.54.1-py312ha0ccf2a_1.conda
      - conda: https://conda.anaconda.org/conda-forge/osx-arm64/freetype-2.12.1-hadb7bae_2.conda
      - conda: https://conda.anaconda.org/conda-forge/osx-arm64/hdf4-4.2.15-h2ee6834_7.conda
      - conda: https://conda.anaconda.org/conda-forge/osx-arm64/hdf5-1.14.3-nompi_hec07895_105.conda
      - conda: https://conda.anaconda.org/conda-forge/noarch/iniconfig-2.0.0-pyhd8ed1ab_0.conda
      - conda: https://conda.anaconda.org/conda-forge/osx-arm64/kiwisolver-1.4.7-py312h6142ec9_0.conda
      - conda: https://conda.anaconda.org/conda-forge/osx-arm64/krb5-1.21.3-h237132a_0.conda
      - conda: https://conda.anaconda.org/conda-forge/osx-arm64/lcms2-2.16-ha0e7c42_0.conda
      - conda: https://conda.anaconda.org/conda-forge/osx-arm64/lerc-4.0.0-h9a09cb3_0.tar.bz2
      - conda: https://conda.anaconda.org/conda-forge/osx-arm64/libaec-1.1.3-hebf3989_0.conda
      - conda: https://conda.anaconda.org/conda-forge/osx-arm64/libblas-3.9.0-25_osxarm64_openblas.conda
      - conda: https://conda.anaconda.org/conda-forge/osx-arm64/libbrotlicommon-1.1.0-hd74edd7_2.conda
      - conda: https://conda.anaconda.org/conda-forge/osx-arm64/libbrotlidec-1.1.0-hd74edd7_2.conda
      - conda: https://conda.anaconda.org/conda-forge/osx-arm64/libbrotlienc-1.1.0-hd74edd7_2.conda
      - conda: https://conda.anaconda.org/conda-forge/osx-arm64/libcblas-3.9.0-25_osxarm64_openblas.conda
      - conda: https://conda.anaconda.org/conda-forge/osx-arm64/libcurl-8.10.1-h13a7ad3_0.conda
      - conda: https://conda.anaconda.org/conda-forge/osx-arm64/libcxx-19.1.3-ha82da77_0.conda
      - conda: https://conda.anaconda.org/conda-forge/osx-arm64/libdeflate-1.22-hd74edd7_0.conda
      - conda: https://conda.anaconda.org/conda-forge/osx-arm64/libedit-3.1.20191231-hc8eb9b7_2.tar.bz2
      - conda: https://conda.anaconda.org/conda-forge/osx-arm64/libev-4.33-h93a5062_2.conda
      - conda: https://conda.anaconda.org/conda-forge/osx-arm64/libexpat-2.6.4-h286801f_0.conda
      - conda: https://conda.anaconda.org/conda-forge/osx-arm64/libffi-3.4.2-h3422bc3_5.tar.bz2
      - conda: https://conda.anaconda.org/conda-forge/osx-arm64/libgfortran-5.0.0-13_2_0_hd922786_3.conda
      - conda: https://conda.anaconda.org/conda-forge/osx-arm64/libgfortran5-13.2.0-hf226fd6_3.conda
      - conda: https://conda.anaconda.org/conda-forge/osx-arm64/libiconv-1.17-h0d3ecfb_2.conda
      - conda: https://conda.anaconda.org/conda-forge/osx-arm64/libjpeg-turbo-3.0.0-hb547adb_1.conda
      - conda: https://conda.anaconda.org/conda-forge/osx-arm64/liblapack-3.9.0-25_osxarm64_openblas.conda
      - conda: https://conda.anaconda.org/conda-forge/osx-arm64/libnetcdf-4.9.2-nompi_he469be0_114.conda
      - conda: https://conda.anaconda.org/conda-forge/osx-arm64/libnghttp2-1.64.0-h6d7220d_0.conda
      - conda: https://conda.anaconda.org/conda-forge/osx-arm64/libopenblas-0.3.28-openmp_hf332438_1.conda
      - conda: https://conda.anaconda.org/conda-forge/osx-arm64/libpng-1.6.44-hc14010f_0.conda
      - conda: https://conda.anaconda.org/conda-forge/osx-arm64/libsqlite-3.47.0-hbaaea75_1.conda
      - conda: https://conda.anaconda.org/conda-forge/osx-arm64/libssh2-1.11.0-h7a5bd25_0.conda
      - conda: https://conda.anaconda.org/conda-forge/osx-arm64/libtiff-4.7.0-hfce79cd_1.conda
      - conda: https://conda.anaconda.org/conda-forge/osx-arm64/libuv-1.49.2-h7ab814d_0.conda
      - conda: https://conda.anaconda.org/conda-forge/osx-arm64/libwebp-base-1.4.0-h93a5062_0.conda
      - conda: https://conda.anaconda.org/conda-forge/osx-arm64/libxcb-1.17.0-hdb1d25a_0.conda
      - conda: https://conda.anaconda.org/conda-forge/osx-arm64/libxml2-2.13.5-h376fa9f_0.conda
      - conda: https://conda.anaconda.org/conda-forge/osx-arm64/libzip-1.11.2-h1336266_0.conda
      - conda: https://conda.anaconda.org/conda-forge/osx-arm64/libzlib-1.3.1-h8359307_2.conda
      - conda: https://conda.anaconda.org/conda-forge/osx-arm64/llvm-openmp-19.1.3-hb52a8e5_0.conda
      - conda: https://conda.anaconda.org/conda-forge/osx-arm64/lz4-c-1.9.4-hb7217d7_0.conda
      - conda: https://conda.anaconda.org/conda-forge/osx-arm64/m4-1.4.18-h642e427_1001.tar.bz2
      - conda: https://conda.anaconda.org/conda-forge/osx-arm64/matplotlib-3.9.2-py312h1f38498_2.conda
      - conda: https://conda.anaconda.org/conda-forge/osx-arm64/matplotlib-base-3.9.2-py312h9bd0bc6_2.conda
      - conda: https://conda.anaconda.org/conda-forge/osx-arm64/maturin-1.5.1-py312h99f8e83_0.conda
      - conda: https://conda.anaconda.org/conda-forge/noarch/munkres-1.1.4-pyh9f0ad1d_0.tar.bz2
      - conda: https://conda.anaconda.org/conda-forge/osx-arm64/ncurses-6.5-h7bae524_1.conda
      - conda: https://conda.anaconda.org/conda-forge/osx-arm64/netcdf4-1.6.5-nompi_py312h30cf68c_102.conda
      - conda: https://conda.anaconda.org/conda-forge/osx-arm64/numpy-2.1.3-py312h94ee1e1_0.conda
      - conda: https://conda.anaconda.org/conda-forge/osx-arm64/openjpeg-2.5.2-h9f1df11_0.conda
      - conda: https://conda.anaconda.org/conda-forge/osx-arm64/openssl-3.4.0-h39f12f2_0.conda
      - conda: https://conda.anaconda.org/conda-forge/noarch/packaging-24.2-pyhd8ed1ab_0.conda
      - conda: https://conda.anaconda.org/conda-forge/osx-arm64/pandas-2.2.3-py312hcd31e36_1.conda
      - conda: https://conda.anaconda.org/conda-forge/osx-arm64/pillow-11.0.0-py312haf37ca6_0.conda
      - conda: https://conda.anaconda.org/conda-forge/noarch/pip-24.3.1-pyh8b19718_0.conda
      - conda: https://conda.anaconda.org/conda-forge/noarch/pluggy-1.5.0-pyhd8ed1ab_0.conda
      - conda: https://conda.anaconda.org/conda-forge/osx-arm64/pthread-stubs-0.4-hd74edd7_1002.conda
      - conda: https://conda.anaconda.org/conda-forge/noarch/pycparser-2.22-pyhd8ed1ab_0.conda
      - conda: https://conda.anaconda.org/conda-forge/noarch/pyparsing-3.2.0-pyhd8ed1ab_1.conda
      - conda: https://conda.anaconda.org/conda-forge/noarch/pytest-8.3.3-pyhd8ed1ab_0.conda
      - conda: https://conda.anaconda.org/conda-forge/osx-arm64/python-3.12.7-h739c21a_0_cpython.conda
      - conda: https://conda.anaconda.org/conda-forge/noarch/python-dateutil-2.9.0-pyhd8ed1ab_0.conda
      - conda: https://conda.anaconda.org/conda-forge/noarch/python-tzdata-2024.2-pyhd8ed1ab_0.conda
      - conda: https://conda.anaconda.org/conda-forge/osx-arm64/python_abi-3.12-5_cp312.conda
      - conda: https://conda.anaconda.org/conda-forge/noarch/pytz-2024.1-pyhd8ed1ab_0.conda
      - conda: https://conda.anaconda.org/conda-forge/osx-arm64/qhull-2020.2-h420ef59_5.conda
      - conda: https://conda.anaconda.org/conda-forge/osx-arm64/readline-8.2-h92ec313_1.conda
      - conda: https://conda.anaconda.org/conda-forge/osx-arm64/rhash-1.4.5-h7ab814d_0.conda
      - conda: https://conda.anaconda.org/conda-forge/osx-arm64/ruff-0.4.10-py312h3402d49_0.conda
      - conda: https://conda.anaconda.org/conda-forge/osx-arm64/rust-1.77.2-h4ff7c5d_1.conda
      - conda: https://conda.anaconda.org/conda-forge/noarch/rust-std-aarch64-apple-darwin-1.77.2-hf6ec828_1.conda
      - conda: https://conda.anaconda.org/conda-forge/noarch/setuptools-75.3.0-pyhd8ed1ab_0.conda
      - conda: https://conda.anaconda.org/conda-forge/noarch/six-1.16.0-pyh6c4a22f_0.tar.bz2
      - conda: https://conda.anaconda.org/conda-forge/osx-arm64/snappy-1.2.1-hd02b534_0.conda
      - conda: https://conda.anaconda.org/conda-forge/osx-arm64/tk-8.6.13-h5083fa2_1.conda
      - conda: https://conda.anaconda.org/conda-forge/noarch/tomli-2.1.0-pyhff2d567_0.conda
      - conda: https://conda.anaconda.org/conda-forge/osx-arm64/tornado-6.4.1-py312h024a12e_1.conda
      - conda: https://conda.anaconda.org/conda-forge/noarch/tzdata-2024b-hc8b5060_0.conda
      - conda: https://conda.anaconda.org/conda-forge/osx-arm64/unicodedata2-15.1.0-py312h0bf5046_1.conda
      - conda: https://conda.anaconda.org/conda-forge/noarch/wheel-0.45.0-pyhd8ed1ab_0.conda
      - conda: https://conda.anaconda.org/conda-forge/noarch/xarray-2024.10.0-pyhd8ed1ab_0.conda
      - conda: https://conda.anaconda.org/conda-forge/osx-arm64/xorg-libxau-1.0.11-hd74edd7_1.conda
      - conda: https://conda.anaconda.org/conda-forge/osx-arm64/xorg-libxdmcp-1.1.5-hd74edd7_0.conda
      - conda: https://conda.anaconda.org/conda-forge/osx-arm64/xz-5.2.6-h57fd34a_0.tar.bz2
      - conda: https://conda.anaconda.org/conda-forge/osx-arm64/zlib-1.3.1-h8359307_2.conda
      - conda: https://conda.anaconda.org/conda-forge/osx-arm64/zstd-1.5.6-hb46c0d2_0.conda
      win-64:
      - conda: https://conda.anaconda.org/conda-forge/win-64/blosc-1.21.6-h85f69ea_0.conda
      - conda: https://conda.anaconda.org/conda-forge/win-64/brotli-1.1.0-h2466b09_2.conda
      - conda: https://conda.anaconda.org/conda-forge/win-64/brotli-bin-1.1.0-h2466b09_2.conda
      - conda: https://conda.anaconda.org/conda-forge/win-64/bzip2-1.0.8-h2466b09_7.conda
      - conda: https://conda.anaconda.org/conda-forge/win-64/ca-certificates-2024.8.30-h56e8100_0.conda
      - conda: https://conda.anaconda.org/conda-forge/win-64/cairo-1.18.0-h32b962e_3.conda
      - conda: https://conda.anaconda.org/conda-forge/noarch/certifi-2024.8.30-pyhd8ed1ab_0.conda
      - conda: https://conda.anaconda.org/conda-forge/win-64/cffi-1.16.0-py312he70551f_0.conda
      - conda: https://conda.anaconda.org/conda-forge/win-64/cftime-1.6.4-py312h1a27103_1.conda
      - conda: https://conda.anaconda.org/conda-forge/win-64/cmake-3.30.5-h400e5d1_0.conda
      - conda: https://conda.anaconda.org/conda-forge/noarch/colorama-0.4.6-pyhd8ed1ab_0.tar.bz2
      - conda: https://conda.anaconda.org/conda-forge/win-64/contourpy-1.3.1-py312hd5eb7cc_0.conda
      - conda: https://conda.anaconda.org/conda-forge/noarch/cycler-0.12.1-pyhd8ed1ab_0.conda
      - conda: https://conda.anaconda.org/conda-forge/win-64/double-conversion-3.3.0-h63175ca_0.conda
      - conda: https://conda.anaconda.org/conda-forge/noarch/exceptiongroup-1.2.2-pyhd8ed1ab_0.conda
      - conda: https://conda.anaconda.org/conda-forge/noarch/font-ttf-dejavu-sans-mono-2.37-hab24e00_0.tar.bz2
      - conda: https://conda.anaconda.org/conda-forge/noarch/font-ttf-inconsolata-3.000-h77eed37_0.tar.bz2
      - conda: https://conda.anaconda.org/conda-forge/noarch/font-ttf-source-code-pro-2.038-h77eed37_0.tar.bz2
      - conda: https://conda.anaconda.org/conda-forge/noarch/font-ttf-ubuntu-0.83-h77eed37_3.conda
      - conda: https://conda.anaconda.org/conda-forge/win-64/fontconfig-2.15.0-h765892d_1.conda
      - conda: https://conda.anaconda.org/conda-forge/noarch/fonts-conda-ecosystem-1-0.tar.bz2
      - conda: https://conda.anaconda.org/conda-forge/noarch/fonts-conda-forge-1-0.tar.bz2
      - conda: https://conda.anaconda.org/conda-forge/win-64/fonttools-4.54.1-py312h31fea79_1.conda
      - conda: https://conda.anaconda.org/conda-forge/win-64/freetype-2.12.1-hdaf720e_2.conda
      - conda: https://conda.anaconda.org/conda-forge/win-64/graphite2-1.3.13-h63175ca_1003.conda
      - conda: https://conda.anaconda.org/conda-forge/win-64/harfbuzz-9.0.0-h2bedf89_1.conda
      - conda: https://conda.anaconda.org/conda-forge/win-64/hdf4-4.2.15-h5557f11_7.conda
      - conda: https://conda.anaconda.org/conda-forge/win-64/hdf5-1.14.3-nompi_h2b43c12_105.conda
      - conda: https://conda.anaconda.org/conda-forge/win-64/icu-75.1-he0c23c2_0.conda
      - conda: https://conda.anaconda.org/conda-forge/noarch/iniconfig-2.0.0-pyhd8ed1ab_0.conda
      - conda: https://conda.anaconda.org/conda-forge/win-64/intel-openmp-2024.2.1-h57928b3_1083.conda
      - conda: https://conda.anaconda.org/conda-forge/win-64/kiwisolver-1.4.7-py312hd5eb7cc_0.conda
      - conda: https://conda.anaconda.org/conda-forge/win-64/krb5-1.21.3-hdf4eb48_0.conda
      - conda: https://conda.anaconda.org/conda-forge/win-64/lcms2-2.16-h67d730c_0.conda
      - conda: https://conda.anaconda.org/conda-forge/win-64/lerc-4.0.0-h63175ca_0.tar.bz2
      - conda: https://conda.anaconda.org/conda-forge/win-64/libaec-1.1.3-h63175ca_0.conda
      - conda: https://conda.anaconda.org/conda-forge/win-64/libblas-3.9.0-25_win64_mkl.conda
      - conda: https://conda.anaconda.org/conda-forge/win-64/libbrotlicommon-1.1.0-h2466b09_2.conda
      - conda: https://conda.anaconda.org/conda-forge/win-64/libbrotlidec-1.1.0-h2466b09_2.conda
      - conda: https://conda.anaconda.org/conda-forge/win-64/libbrotlienc-1.1.0-h2466b09_2.conda
      - conda: https://conda.anaconda.org/conda-forge/win-64/libcblas-3.9.0-25_win64_mkl.conda
      - conda: https://conda.anaconda.org/conda-forge/win-64/libclang13-19.1.3-default_ha5278ca_0.conda
      - conda: https://conda.anaconda.org/conda-forge/win-64/libcurl-8.10.1-h1ee3ff0_0.conda
      - conda: https://conda.anaconda.org/conda-forge/win-64/libdeflate-1.22-h2466b09_0.conda
      - conda: https://conda.anaconda.org/conda-forge/win-64/libexpat-2.6.4-he0c23c2_0.conda
      - conda: https://conda.anaconda.org/conda-forge/win-64/libffi-3.4.2-h8ffe710_5.tar.bz2
      - conda: https://conda.anaconda.org/conda-forge/win-64/libglib-2.82.2-h7025463_0.conda
      - conda: https://conda.anaconda.org/conda-forge/win-64/libhwloc-2.11.1-default_h8125262_1000.conda
      - conda: https://conda.anaconda.org/conda-forge/win-64/libiconv-1.17-hcfcfb64_2.conda
      - conda: https://conda.anaconda.org/conda-forge/win-64/libintl-0.22.5-h5728263_3.conda
      - conda: https://conda.anaconda.org/conda-forge/win-64/libjpeg-turbo-3.0.0-hcfcfb64_1.conda
      - conda: https://conda.anaconda.org/conda-forge/win-64/liblapack-3.9.0-25_win64_mkl.conda
      - conda: https://conda.anaconda.org/conda-forge/win-64/libnetcdf-4.9.2-nompi_h92078aa_114.conda
      - conda: https://conda.anaconda.org/conda-forge/win-64/libpng-1.6.44-h3ca93ac_0.conda
      - conda: https://conda.anaconda.org/conda-forge/win-64/libsqlite-3.47.0-h2466b09_1.conda
      - conda: https://conda.anaconda.org/conda-forge/win-64/libssh2-1.11.0-h7dfc565_0.conda
      - conda: https://conda.anaconda.org/conda-forge/win-64/libtiff-4.7.0-hfc51747_1.conda
      - conda: https://conda.anaconda.org/conda-forge/win-64/libuv-1.49.2-h2466b09_0.conda
      - conda: https://conda.anaconda.org/conda-forge/win-64/libwebp-base-1.4.0-hcfcfb64_0.conda
      - conda: https://conda.anaconda.org/conda-forge/win-64/libxcb-1.16-h013a479_1.conda
      - conda: https://conda.anaconda.org/conda-forge/win-64/libxml2-2.13.5-h442d1da_0.conda
      - conda: https://conda.anaconda.org/conda-forge/win-64/libxslt-1.1.39-h3df6e99_0.conda
      - conda: https://conda.anaconda.org/conda-forge/win-64/libzip-1.11.2-h3135430_0.conda
      - conda: https://conda.anaconda.org/conda-forge/win-64/libzlib-1.3.1-h2466b09_2.conda
      - conda: https://conda.anaconda.org/conda-forge/win-64/lz4-c-1.9.4-hcfcfb64_0.conda
      - conda: https://conda.anaconda.org/conda-forge/win-64/m2w64-gcc-libgfortran-5.3.0-6.tar.bz2
      - conda: https://conda.anaconda.org/conda-forge/win-64/m2w64-gcc-libs-5.3.0-7.tar.bz2
      - conda: https://conda.anaconda.org/conda-forge/win-64/m2w64-gcc-libs-core-5.3.0-7.tar.bz2
      - conda: https://conda.anaconda.org/conda-forge/win-64/m2w64-gmp-6.1.0-2.tar.bz2
      - conda: https://conda.anaconda.org/conda-forge/win-64/m2w64-libwinpthread-git-5.0.0.4634.697f757-2.tar.bz2
      - conda: https://conda.anaconda.org/conda-forge/win-64/matplotlib-3.9.2-py312h2e8e312_2.conda
      - conda: https://conda.anaconda.org/conda-forge/win-64/matplotlib-base-3.9.2-py312h90004f6_2.conda
      - conda: https://conda.anaconda.org/conda-forge/win-64/maturin-1.5.1-py312hfab6836_0.conda
      - conda: https://conda.anaconda.org/conda-forge/win-64/mkl-2024.2.2-h66d3029_14.conda
      - conda: https://conda.anaconda.org/conda-forge/win-64/msys2-conda-epoch-20160418-1.tar.bz2
      - conda: https://conda.anaconda.org/conda-forge/noarch/munkres-1.1.4-pyh9f0ad1d_0.tar.bz2
      - conda: https://conda.anaconda.org/conda-forge/win-64/netcdf4-1.6.5-nompi_py312h2188312_102.conda
      - conda: https://conda.anaconda.org/conda-forge/win-64/numpy-2.1.3-py312h49bc9c5_0.conda
      - conda: https://conda.anaconda.org/conda-forge/win-64/openjpeg-2.5.2-h3d672ee_0.conda
      - conda: https://conda.anaconda.org/conda-forge/win-64/openssl-3.4.0-h2466b09_0.conda
      - conda: https://conda.anaconda.org/conda-forge/noarch/packaging-24.2-pyhd8ed1ab_0.conda
      - conda: https://conda.anaconda.org/conda-forge/win-64/pandas-2.2.3-py312h72972c8_1.conda
      - conda: https://conda.anaconda.org/conda-forge/win-64/pcre2-10.44-h3d7b363_2.conda
      - conda: https://conda.anaconda.org/conda-forge/win-64/pillow-10.4.0-py312h381445a_1.conda
      - conda: https://conda.anaconda.org/conda-forge/noarch/pip-24.3.1-pyh8b19718_0.conda
      - conda: https://conda.anaconda.org/conda-forge/win-64/pixman-0.43.4-h63175ca_0.conda
      - conda: https://conda.anaconda.org/conda-forge/noarch/pluggy-1.5.0-pyhd8ed1ab_0.conda
      - conda: https://conda.anaconda.org/conda-forge/win-64/pthread-stubs-0.4-hcd874cb_1001.tar.bz2
      - conda: https://conda.anaconda.org/conda-forge/win-64/pthreads-win32-2.9.1-h2466b09_4.conda
      - conda: https://conda.anaconda.org/conda-forge/noarch/pycparser-2.22-pyhd8ed1ab_0.conda
      - conda: https://conda.anaconda.org/conda-forge/noarch/pyparsing-3.2.0-pyhd8ed1ab_1.conda
      - conda: https://conda.anaconda.org/conda-forge/win-64/pyside6-6.8.0.2-py312h2ee7485_0.conda
      - conda: https://conda.anaconda.org/conda-forge/noarch/pytest-8.3.3-pyhd8ed1ab_0.conda
      - conda: https://conda.anaconda.org/conda-forge/win-64/python-3.12.7-hce54a09_0_cpython.conda
      - conda: https://conda.anaconda.org/conda-forge/noarch/python-dateutil-2.9.0-pyhd8ed1ab_0.conda
      - conda: https://conda.anaconda.org/conda-forge/noarch/python-tzdata-2024.2-pyhd8ed1ab_0.conda
      - conda: https://conda.anaconda.org/conda-forge/win-64/python_abi-3.12-5_cp312.conda
      - conda: https://conda.anaconda.org/conda-forge/noarch/pytz-2024.1-pyhd8ed1ab_0.conda
      - conda: https://conda.anaconda.org/conda-forge/win-64/qhull-2020.2-hc790b64_5.conda
      - conda: https://conda.anaconda.org/conda-forge/win-64/qt6-main-6.8.0-hfb098fa_0.conda
      - conda: https://conda.anaconda.org/conda-forge/win-64/ruff-0.4.10-py312h7a6832a_0.conda
      - conda: https://conda.anaconda.org/conda-forge/win-64/rust-1.77.2-hf8d6059_1.conda
      - conda: https://conda.anaconda.org/conda-forge/noarch/rust-std-x86_64-pc-windows-msvc-1.77.2-h17fc481_1.conda
      - conda: https://conda.anaconda.org/conda-forge/noarch/setuptools-75.3.0-pyhd8ed1ab_0.conda
      - conda: https://conda.anaconda.org/conda-forge/noarch/six-1.16.0-pyh6c4a22f_0.tar.bz2
      - conda: https://conda.anaconda.org/conda-forge/win-64/snappy-1.2.1-h23299a8_0.conda
      - conda: https://conda.anaconda.org/conda-forge/win-64/tbb-2021.13.0-hc790b64_0.conda
      - conda: https://conda.anaconda.org/conda-forge/win-64/tk-8.6.13-h5226925_1.conda
      - conda: https://conda.anaconda.org/conda-forge/noarch/tomli-2.1.0-pyhff2d567_0.conda
      - conda: https://conda.anaconda.org/conda-forge/win-64/tornado-6.4.1-py312h4389bb4_1.conda
      - conda: https://conda.anaconda.org/conda-forge/noarch/tzdata-2024b-hc8b5060_0.conda
      - conda: https://conda.anaconda.org/conda-forge/win-64/ucrt-10.0.22621.0-h57928b3_1.conda
      - conda: https://conda.anaconda.org/conda-forge/win-64/unicodedata2-15.1.0-py312h4389bb4_1.conda
      - conda: https://conda.anaconda.org/conda-forge/win-64/vc-14.3-ha32ba9b_22.conda
      - conda: https://conda.anaconda.org/conda-forge/win-64/vc14_runtime-14.40.33810-hcc2c482_22.conda
      - conda: https://conda.anaconda.org/conda-forge/win-64/vs2015_runtime-14.40.33810-h3bf8584_22.conda
      - conda: https://conda.anaconda.org/conda-forge/noarch/wheel-0.45.0-pyhd8ed1ab_0.conda
      - conda: https://conda.anaconda.org/conda-forge/noarch/xarray-2024.10.0-pyhd8ed1ab_0.conda
      - conda: https://conda.anaconda.org/conda-forge/win-64/xorg-libxau-1.0.11-hcd874cb_0.conda
      - conda: https://conda.anaconda.org/conda-forge/win-64/xorg-libxdmcp-1.1.3-hcd874cb_0.tar.bz2
      - conda: https://conda.anaconda.org/conda-forge/win-64/xz-5.2.6-h8d14728_0.tar.bz2
      - conda: https://conda.anaconda.org/conda-forge/win-64/zlib-1.3.1-h2466b09_2.conda
      - conda: https://conda.anaconda.org/conda-forge/win-64/zstd-1.5.6-h0ea2cb4_0.conda
packages:
- kind: conda
  name: _libgcc_mutex
  version: '0.1'
  build: conda_forge
  subdir: linux-64
  url: https://conda.anaconda.org/conda-forge/linux-64/_libgcc_mutex-0.1-conda_forge.tar.bz2
  sha256: fe51de6107f9edc7aa4f786a70f4a883943bc9d39b3bb7307c04c41410990726
  md5: d7c89558ba9fa0495403155b64376d81
  license: None
  size: 2562
  timestamp: 1578324546067
- kind: conda
  name: _openmp_mutex
  version: '4.5'
  build: 2_gnu
  build_number: 16
  subdir: linux-64
  url: https://conda.anaconda.org/conda-forge/linux-64/_openmp_mutex-4.5-2_gnu.tar.bz2
  sha256: fbe2c5e56a653bebb982eda4876a9178aedfc2b545f25d0ce9c4c0b508253d22
  md5: 73aaf86a425cc6e73fcf236a5a46396d
  depends:
  - _libgcc_mutex 0.1 conda_forge
  - libgomp >=7.5.0
  constrains:
  - openmp_impl 9999
  license: BSD-3-Clause
  license_family: BSD
  size: 23621
  timestamp: 1650670423406
- kind: conda
  name: alsa-lib
  version: 1.2.13
  build: hb9d3cd8_0
  subdir: linux-64
  url: https://conda.anaconda.org/conda-forge/linux-64/alsa-lib-1.2.13-hb9d3cd8_0.conda
  sha256: f507b58f77eabc0cc133723cb7fc45c053d551f234df85e70fb3ede082b0cd53
  md5: ae1370588aa6a5157c34c73e9bbb36a0
  depends:
  - __glibc >=2.17,<3.0.a0
  - libgcc >=13
  license: LGPL-2.1-or-later
  license_family: GPL
  size: 560238
  timestamp: 1731489643707
- kind: conda
  name: asttokens
  version: 2.4.1
  build: pyhd8ed1ab_0
  subdir: noarch
  noarch: python
  url: https://conda.anaconda.org/conda-forge/noarch/asttokens-2.4.1-pyhd8ed1ab_0.conda
  sha256: 708168f026df19a0344983754d27d1f7b28bb21afc7b97a82f02c4798a3d2111
  md5: 5f25798dcefd8252ce5f9dc494d5f571
  depends:
  - python >=3.5
  - six >=1.12.0
  license: Apache-2.0
  license_family: Apache
  size: 28922
  timestamp: 1698341257884
- kind: conda
  name: binutils_impl_linux-64
  version: '2.43'
  build: h4bf12b8_2
  build_number: 2
  subdir: linux-64
  url: https://conda.anaconda.org/conda-forge/linux-64/binutils_impl_linux-64-2.43-h4bf12b8_2.conda
  sha256: 267e78990247369b13234bda270f31beb56a600b4851a8244e31dd9ad85b3b17
  md5: cf0c5521ac2a20dfa6c662a4009eeef6
  depends:
  - ld_impl_linux-64 2.43 h712a8e2_2
  - sysroot_linux-64
  license: GPL-3.0-only
  license_family: GPL
  size: 5682777
  timestamp: 1729655371045
- kind: conda
  name: blosc
  version: 1.21.6
  build: h5499902_0
  subdir: osx-arm64
  url: https://conda.anaconda.org/conda-forge/osx-arm64/blosc-1.21.6-h5499902_0.conda
  sha256: 5a1e635a371449a750b776cab64ad83f5218b58b3f137ebd33ad3ec17f1ce92e
  md5: e94ca7aec8544f700d45b24aff2dd4d7
  depends:
  - __osx >=11.0
  - libcxx >=16
  - libzlib >=1.3.1,<2.0a0
  - lz4-c >=1.9.3,<1.10.0a0
  - snappy >=1.2.0,<1.3.0a0
  - zstd >=1.5.6,<1.6.0a0
  license: BSD-3-Clause
  license_family: BSD
  size: 33201
  timestamp: 1719266149627
- kind: conda
  name: blosc
  version: 1.21.6
  build: h85f69ea_0
  subdir: win-64
  url: https://conda.anaconda.org/conda-forge/win-64/blosc-1.21.6-h85f69ea_0.conda
  sha256: 1289853b41df5355f45664f1cb015c868df1f570cf743e9e4a5bda8efe8c42fa
  md5: 2390269374fded230fcbca8332a4adc0
  depends:
  - libzlib >=1.3.1,<2.0a0
  - lz4-c >=1.9.3,<1.10.0a0
  - snappy >=1.2.0,<1.3.0a0
  - ucrt >=10.0.20348.0
  - vc >=14.2,<15
  - vc14_runtime >=14.29.30139
  - zstd >=1.5.6,<1.6.0a0
  license: BSD-3-Clause
  license_family: BSD
  size: 50135
  timestamp: 1719266616208
- kind: conda
  name: blosc
  version: 1.21.6
  build: hef167b5_0
  subdir: linux-64
  url: https://conda.anaconda.org/conda-forge/linux-64/blosc-1.21.6-hef167b5_0.conda
  sha256: 6cc260f9c6d32c5e728a2099a52fdd7ee69a782fff7b400d0606fcd32e0f5fd1
  md5: 54fe76ab3d0189acaef95156874db7f9
  depends:
  - libgcc-ng >=12
  - libstdcxx-ng >=12
  - libzlib >=1.3.1,<2.0a0
  - lz4-c >=1.9.3,<1.10.0a0
  - snappy >=1.2.0,<1.3.0a0
  - zstd >=1.5.6,<1.6.0a0
  license: BSD-3-Clause
  license_family: BSD
  size: 48842
  timestamp: 1719266029046
- kind: conda
  name: brotli
  version: 1.1.0
  build: h2466b09_2
  build_number: 2
  subdir: win-64
  url: https://conda.anaconda.org/conda-forge/win-64/brotli-1.1.0-h2466b09_2.conda
  sha256: d8fd7d1b446706776117d2dcad1c0289b9f5e1521cb13405173bad38568dd252
  md5: 378f1c9421775dfe644731cb121c8979
  depends:
  - brotli-bin 1.1.0 h2466b09_2
  - libbrotlidec 1.1.0 h2466b09_2
  - libbrotlienc 1.1.0 h2466b09_2
  - ucrt >=10.0.20348.0
  - vc >=14.2,<15
  - vc14_runtime >=14.29.30139
  license: MIT
  license_family: MIT
  size: 19697
  timestamp: 1725268293988
- kind: conda
  name: brotli
  version: 1.1.0
  build: hb9d3cd8_2
  build_number: 2
  subdir: linux-64
  url: https://conda.anaconda.org/conda-forge/linux-64/brotli-1.1.0-hb9d3cd8_2.conda
  sha256: fcb0b5b28ba7492093e54f3184435144e074dfceab27ac8e6a9457e736565b0b
  md5: 98514fe74548d768907ce7a13f680e8f
  depends:
  - __glibc >=2.17,<3.0.a0
  - brotli-bin 1.1.0 hb9d3cd8_2
  - libbrotlidec 1.1.0 hb9d3cd8_2
  - libbrotlienc 1.1.0 hb9d3cd8_2
  - libgcc >=13
  license: MIT
  license_family: MIT
  size: 19264
  timestamp: 1725267697072
- kind: conda
  name: brotli
  version: 1.1.0
  build: hd74edd7_2
  build_number: 2
  subdir: osx-arm64
  url: https://conda.anaconda.org/conda-forge/osx-arm64/brotli-1.1.0-hd74edd7_2.conda
  sha256: a086f36ff68d6e30da625e910547f6211385246fb2474b144ac8c47c32254576
  md5: 215e3dc8f2f837906d066e7f01aa77c0
  depends:
  - __osx >=11.0
  - brotli-bin 1.1.0 hd74edd7_2
  - libbrotlidec 1.1.0 hd74edd7_2
  - libbrotlienc 1.1.0 hd74edd7_2
  license: MIT
  license_family: MIT
  size: 19588
  timestamp: 1725268044856
- kind: conda
  name: brotli-bin
  version: 1.1.0
  build: h2466b09_2
  build_number: 2
  subdir: win-64
  url: https://conda.anaconda.org/conda-forge/win-64/brotli-bin-1.1.0-h2466b09_2.conda
  sha256: f3bf2893613540ac256c68f211861c4de618d96291719e32178d894114ac2bc2
  md5: d22534a9be5771fc58eb7564947f669d
  depends:
  - libbrotlidec 1.1.0 h2466b09_2
  - libbrotlienc 1.1.0 h2466b09_2
  - ucrt >=10.0.20348.0
  - vc >=14.2,<15
  - vc14_runtime >=14.29.30139
  license: MIT
  license_family: MIT
  size: 20837
  timestamp: 1725268270219
- kind: conda
  name: brotli-bin
  version: 1.1.0
  build: hb9d3cd8_2
  build_number: 2
  subdir: linux-64
  url: https://conda.anaconda.org/conda-forge/linux-64/brotli-bin-1.1.0-hb9d3cd8_2.conda
  sha256: 261364d7445513b9a4debc345650fad13c627029bfc800655a266bf1e375bc65
  md5: c63b5e52939e795ba8d26e35d767a843
  depends:
  - __glibc >=2.17,<3.0.a0
  - libbrotlidec 1.1.0 hb9d3cd8_2
  - libbrotlienc 1.1.0 hb9d3cd8_2
  - libgcc >=13
  license: MIT
  license_family: MIT
  size: 18881
  timestamp: 1725267688731
- kind: conda
  name: brotli-bin
  version: 1.1.0
  build: hd74edd7_2
  build_number: 2
  subdir: osx-arm64
  url: https://conda.anaconda.org/conda-forge/osx-arm64/brotli-bin-1.1.0-hd74edd7_2.conda
  sha256: 28f1af63b49fddf58084fb94e5512ad46e9c453eb4be1d97449c67059e5b0680
  md5: b8512db2145dc3ae8d86cdc21a8d421e
  depends:
  - __osx >=11.0
  - libbrotlidec 1.1.0 hd74edd7_2
  - libbrotlienc 1.1.0 hd74edd7_2
  license: MIT
  license_family: MIT
  size: 16772
  timestamp: 1725268026061
- kind: conda
  name: bzip2
  version: 1.0.8
  build: h2466b09_7
  build_number: 7
  subdir: win-64
  url: https://conda.anaconda.org/conda-forge/win-64/bzip2-1.0.8-h2466b09_7.conda
  sha256: 35a5dad92e88fdd7fc405e864ec239486f4f31eec229e31686e61a140a8e573b
  md5: 276e7ffe9ffe39688abc665ef0f45596
  depends:
  - ucrt >=10.0.20348.0
  - vc >=14.2,<15
  - vc14_runtime >=14.29.30139
  license: bzip2-1.0.6
  license_family: BSD
  size: 54927
  timestamp: 1720974860185
- kind: conda
  name: bzip2
  version: 1.0.8
  build: h4bc722e_7
  build_number: 7
  subdir: linux-64
  url: https://conda.anaconda.org/conda-forge/linux-64/bzip2-1.0.8-h4bc722e_7.conda
  sha256: 5ced96500d945fb286c9c838e54fa759aa04a7129c59800f0846b4335cee770d
  md5: 62ee74e96c5ebb0af99386de58cf9553
  depends:
  - __glibc >=2.17,<3.0.a0
  - libgcc-ng >=12
  license: bzip2-1.0.6
  license_family: BSD
  size: 252783
  timestamp: 1720974456583
- kind: conda
  name: bzip2
  version: 1.0.8
  build: h99b78c6_7
  build_number: 7
  subdir: osx-arm64
  url: https://conda.anaconda.org/conda-forge/osx-arm64/bzip2-1.0.8-h99b78c6_7.conda
  sha256: adfa71f158cbd872a36394c56c3568e6034aa55c623634b37a4836bd036e6b91
  md5: fc6948412dbbbe9a4c9ddbbcfe0a79ab
  depends:
  - __osx >=11.0
  license: bzip2-1.0.6
  license_family: BSD
  size: 122909
  timestamp: 1720974522888
- kind: conda
  name: c-ares
<<<<<<< HEAD
  version: 1.32.3
  build: h4bc722e_0
  subdir: linux-64
  url: https://conda.anaconda.org/conda-forge/linux-64/c-ares-1.32.3-h4bc722e_0.conda
  sha256: 3c5a844bb60b0d52d89c3f1bd828c9856417fe33a6102fd8bbd5c13c3351704a
  md5: 7624e34ee6baebfc80d67bac76cc9d9d
  depends:
  - __glibc >=2.17,<3.0.a0
  - libgcc-ng >=12
  license: MIT
  license_family: MIT
  size: 179736
  timestamp: 1721834714515
- kind: conda
  name: c-ares
  version: 1.33.1
  build: hd74edd7_0
=======
  version: 1.34.3
  build: h5505292_0
>>>>>>> b74e3b83
  subdir: osx-arm64
  url: https://conda.anaconda.org/conda-forge/osx-arm64/c-ares-1.34.3-h5505292_0.conda
  sha256: e9e0f737286f9f4173c76fb01a11ffbe87cfc2da4e99760e1e18f47851d7ae06
  md5: d0155a4f41f28628c7409ea000eeb19c
  depends:
  - __osx >=11.0
  license: MIT
  license_family: MIT
  size: 178951
  timestamp: 1731182071026
- kind: conda
<<<<<<< HEAD
=======
  name: c-ares
  version: 1.34.3
  build: heb4867d_0
  subdir: linux-64
  url: https://conda.anaconda.org/conda-forge/linux-64/c-ares-1.34.3-heb4867d_0.conda
  sha256: 1015d731c05ef7de298834833d680b08dea58980b907f644345bd457f9498c99
  md5: 09a6c610d002e54e18353c06ef61a253
  depends:
  - __glibc >=2.28,<3.0.a0
  - libgcc >=13
  license: MIT
  license_family: MIT
  size: 205575
  timestamp: 1731181837907
- kind: conda
>>>>>>> b74e3b83
  name: ca-certificates
  version: 2024.8.30
  build: h56e8100_0
  subdir: win-64
  url: https://conda.anaconda.org/conda-forge/win-64/ca-certificates-2024.8.30-h56e8100_0.conda
  sha256: 0fcac3a7ffcc556649e034a1802aedf795e64227eaa7194d207b01eaf26454c4
  md5: 4c4fd67c18619be5aa65dc5b6c72e490
  license: ISC
  size: 158773
  timestamp: 1725019107649
- kind: conda
  name: ca-certificates
  version: 2024.8.30
  build: hbcca054_0
  subdir: linux-64
  url: https://conda.anaconda.org/conda-forge/linux-64/ca-certificates-2024.8.30-hbcca054_0.conda
  sha256: afee721baa6d988e27fef1832f68d6f32ac8cc99cdf6015732224c2841a09cea
  md5: c27d1c142233b5bc9ca570c6e2e0c244
  license: ISC
  size: 159003
  timestamp: 1725018903918
- kind: conda
  name: ca-certificates
  version: 2024.8.30
  build: hf0a4a13_0
  subdir: osx-arm64
  url: https://conda.anaconda.org/conda-forge/osx-arm64/ca-certificates-2024.8.30-hf0a4a13_0.conda
  sha256: 2db1733f4b644575dbbdd7994a8f338e6ef937f5ebdb74acd557e9dda0211709
  md5: 40dec13fd8348dbe303e57be74bd3d35
  license: ISC
  size: 158482
  timestamp: 1725019034582
- kind: conda
  name: cairo
  version: 1.18.0
  build: h32b962e_3
  build_number: 3
  subdir: win-64
  url: https://conda.anaconda.org/conda-forge/win-64/cairo-1.18.0-h32b962e_3.conda
  sha256: 127101c9c2d1a56f8791c19141ceff13fd1d1a1da28cfaca549dc99d210cec6a
  md5: 8f43723a4925c51e55c2d81725a97db4
  depends:
  - fontconfig >=2.14.2,<3.0a0
  - fonts-conda-ecosystem
  - freetype >=2.12.1,<3.0a0
  - icu >=75.1,<76.0a0
  - libglib >=2.80.3,<3.0a0
  - libpng >=1.6.43,<1.7.0a0
  - libzlib >=1.3.1,<2.0a0
  - pixman >=0.43.4,<1.0a0
  - ucrt >=10.0.20348.0
  - vc >=14.2,<15
  - vc14_runtime >=14.29.30139
  - zlib
  license: LGPL-2.1-only or MPL-1.1
  size: 1516680
  timestamp: 1721139332360
- kind: conda
  name: cairo
  version: 1.18.0
  build: hebfffa5_3
  build_number: 3
  subdir: linux-64
  url: https://conda.anaconda.org/conda-forge/linux-64/cairo-1.18.0-hebfffa5_3.conda
  sha256: aee5b9e6ef71cdfb2aee9beae3ea91910ca761c01c0ef32052e3f94a252fa173
  md5: fceaedf1cdbcb02df9699a0d9b005292
  depends:
  - __glibc >=2.17,<3.0.a0
  - fontconfig >=2.14.2,<3.0a0
  - fonts-conda-ecosystem
  - freetype >=2.12.1,<3.0a0
  - icu >=75.1,<76.0a0
  - libgcc-ng >=12
  - libglib >=2.80.3,<3.0a0
  - libpng >=1.6.43,<1.7.0a0
  - libstdcxx-ng >=12
  - libxcb >=1.16,<2.0.0a0
  - libzlib >=1.3.1,<2.0a0
  - pixman >=0.43.2,<1.0a0
  - xorg-libice >=1.1.1,<2.0a0
  - xorg-libsm >=1.2.4,<2.0a0
  - xorg-libx11 >=1.8.9,<2.0a0
  - xorg-libxext >=1.3.4,<2.0a0
  - xorg-libxrender >=0.9.11,<0.10.0a0
  - zlib
  license: LGPL-2.1-only or MPL-1.1
  size: 983604
  timestamp: 1721138900054
- kind: conda
  name: certifi
  version: 2024.8.30
  build: pyhd8ed1ab_0
  subdir: noarch
  noarch: python
  url: https://conda.anaconda.org/conda-forge/noarch/certifi-2024.8.30-pyhd8ed1ab_0.conda
  sha256: 7020770df338c45ac6b560185956c32f0a5abf4b76179c037f115fc7d687819f
  md5: 12f7d00853807b0531775e9be891cb11
  depends:
  - python >=3.7
  license: ISC
  size: 163752
  timestamp: 1725278204397
- kind: conda
  name: cffi
  version: 1.16.0
  build: py312h8e38eb3_0
  subdir: osx-arm64
  url: https://conda.anaconda.org/conda-forge/osx-arm64/cffi-1.16.0-py312h8e38eb3_0.conda
  sha256: 1544403cb1a5ca2aeabf0dac86d9ce6066d6fb4363493643b33ffd1b78038d18
  md5: 960ecbd65860d3b1de5e30373e1bffb1
  depends:
  - libffi >=3.4,<4.0a0
  - pycparser
  - python >=3.12.0rc3,<3.13.0a0
  - python >=3.12.0rc3,<3.13.0a0 *_cpython
  - python_abi 3.12.* *_cp312
  license: MIT
  license_family: MIT
  size: 284245
  timestamp: 1696002181644
- kind: conda
  name: cffi
  version: 1.16.0
  build: py312he70551f_0
  subdir: win-64
  url: https://conda.anaconda.org/conda-forge/win-64/cffi-1.16.0-py312he70551f_0.conda
  sha256: dd39e594f5c6bca52dfed343de2af9326a99700ce2ba3404bd89706926fc0137
  md5: 5a51096925d52332c62bfd8904899055
  depends:
  - pycparser
  - python >=3.12.0rc3,<3.13.0a0
  - python_abi 3.12.* *_cp312
  - ucrt >=10.0.20348.0
  - vc >=14.2,<15
  - vc14_runtime >=14.29.30139
  license: MIT
  license_family: MIT
  size: 287805
  timestamp: 1696002408940
- kind: conda
  name: cffi
  version: 1.16.0
  build: py312hf06ca03_0
  subdir: linux-64
  url: https://conda.anaconda.org/conda-forge/linux-64/cffi-1.16.0-py312hf06ca03_0.conda
  sha256: 5a36e2c254603c367d26378fa3a205bd92263e30acf195f488749562b4c44251
  md5: 56b0ca764ce23cc54f3f7e2a7b970f6d
  depends:
  - libffi >=3.4,<4.0a0
  - libgcc-ng >=12
  - pycparser
  - python >=3.12.0rc3,<3.13.0a0
  - python_abi 3.12.* *_cp312
  license: MIT
  license_family: MIT
  size: 294523
  timestamp: 1696001868949
- kind: conda
  name: cftime
  version: 1.6.4
  build: py312h1a27103_1
  build_number: 1
  subdir: win-64
  url: https://conda.anaconda.org/conda-forge/win-64/cftime-1.6.4-py312h1a27103_1.conda
  sha256: 24d85f9737258940b6de2d52c5bb3e8deaead62849b4992f32f5d2c5d6244373
  md5: dc76be2943a23a41c999fa0c233fc345
  depends:
  - numpy >=1.19,<3
  - python >=3.12,<3.13.0a0
  - python_abi 3.12.* *_cp312
  - ucrt >=10.0.20348.0
  - vc >=14.2,<15
  - vc14_runtime >=14.29.30139
  license: MIT
  license_family: MIT
  size: 178922
  timestamp: 1725401137650
- kind: conda
  name: cftime
  version: 1.6.4
  build: py312h755e627_1
  build_number: 1
  subdir: osx-arm64
  url: https://conda.anaconda.org/conda-forge/osx-arm64/cftime-1.6.4-py312h755e627_1.conda
  sha256: fe33603ceba5022485da697d6dada0cf4624638ab10465b86203ed5335f38e27
  md5: 4bc8fd608d8c259fd10fdcac6b4b6c12
  depends:
  - __osx >=11.0
  - numpy >=1.19,<3
  - python >=3.12,<3.13.0a0
  - python >=3.12,<3.13.0a0 *_cpython
  - python_abi 3.12.* *_cp312
  license: MIT
  license_family: MIT
  size: 200432
  timestamp: 1725400849542
- kind: conda
  name: cftime
  version: 1.6.4
  build: py312hc0a28a1_1
  build_number: 1
  subdir: linux-64
  url: https://conda.anaconda.org/conda-forge/linux-64/cftime-1.6.4-py312hc0a28a1_1.conda
  sha256: f881ead7671e89367003eaedcba8108828661d01d6fb1e160a6ad93145301328
  md5: 990033147b0a998e756eaaed6b28f48d
  depends:
  - __glibc >=2.17,<3.0.a0
  - libgcc >=13
  - numpy >=1.19,<3
  - python >=3.12,<3.13.0a0
  - python_abi 3.12.* *_cp312
  license: MIT
  license_family: MIT
  size: 247446
  timestamp: 1725400651615
- kind: conda
  name: cmake
  version: 3.30.5
  build: h400e5d1_0
  subdir: win-64
  url: https://conda.anaconda.org/conda-forge/win-64/cmake-3.30.5-h400e5d1_0.conda
  sha256: f1df2ab533ffed1a544ab0672bd09abeaee36cadf59c12f8564b03237779b3d3
  md5: 4b84d88fe13e33dd1cad2deaac3fbcf4
  depends:
  - bzip2 >=1.0.8,<2.0a0
  - libcurl >=8.10.1,<9.0a0
  - libexpat >=2.6.3,<3.0a0
  - libuv >=1.49.0,<2.0a0
  - libzlib >=1.3.1,<2.0a0
  - ucrt >=10.0.20348.0
  - vc14_runtime >=14.29.30139
  - xz >=5.2.6,<6.0a0
  - zstd >=1.5.6,<1.6.0a0
  license: BSD-3-Clause
  license_family: BSD
  size: 14357142
  timestamp: 1728417628536
- kind: conda
  name: cmake
  version: 3.30.5
  build: hf9cb763_0
  subdir: linux-64
  url: https://conda.anaconda.org/conda-forge/linux-64/cmake-3.30.5-hf9cb763_0.conda
  sha256: 9b775bbdee337d67b180b6fbc6c93fa1ba73a18b167c242d792dee2797245148
  md5: b3b88a7ec6372b6f2c0ddb31ee009ebd
  depends:
  - __glibc >=2.17,<3.0.a0
  - bzip2 >=1.0.8,<2.0a0
  - libcurl >=8.10.1,<9.0a0
  - libexpat >=2.6.3,<3.0a0
  - libgcc >=13
  - libstdcxx >=13
  - libuv >=1.49.0,<2.0a0
  - libzlib >=1.3.1,<2.0a0
  - ncurses >=6.5,<7.0a0
  - rhash >=1.4.4,<2.0a0
  - xz >=5.2.6,<6.0a0
  - zstd >=1.5.6,<1.6.0a0
  license: BSD-3-Clause
  license_family: BSD
  size: 19606674
  timestamp: 1728416480376
- kind: conda
  name: cmake
  version: 3.30.5
  build: hfbcbe4a_0
  subdir: osx-arm64
  url: https://conda.anaconda.org/conda-forge/osx-arm64/cmake-3.30.5-hfbcbe4a_0.conda
  sha256: a6df9f06a5f7037c80782b9dc16ff2eceb24348f665beaca1ce9de7041cfe4e5
  md5: 22394eb25181c0dcadd3ccd473f6b90a
  depends:
  - __osx >=11.0
  - bzip2 >=1.0.8,<2.0a0
  - libcurl >=8.10.1,<9.0a0
  - libcxx >=17
  - libexpat >=2.6.3,<3.0a0
  - libuv >=1.49.0,<2.0a0
  - libzlib >=1.3.1,<2.0a0
  - ncurses >=6.5,<7.0a0
  - rhash >=1.4.4,<2.0a0
  - xz >=5.2.6,<6.0a0
  - zstd >=1.5.6,<1.6.0a0
  license: BSD-3-Clause
  license_family: BSD
  size: 16345134
  timestamp: 1728417146512
- kind: conda
  name: colorama
  version: 0.4.6
  build: pyhd8ed1ab_0
  subdir: noarch
  noarch: python
  url: https://conda.anaconda.org/conda-forge/noarch/colorama-0.4.6-pyhd8ed1ab_0.tar.bz2
  sha256: 2c1b2e9755ce3102bca8d69e8f26e4f087ece73f50418186aee7c74bef8e1698
  md5: 3faab06a954c2a04039983f2c4a50d99
  depends:
  - python >=3.7
  license: BSD-3-Clause
  license_family: BSD
  size: 25170
  timestamp: 1666700778190
- kind: conda
  name: contourpy
  version: 1.3.1
  build: py312h68727a3_0
  subdir: linux-64
  url: https://conda.anaconda.org/conda-forge/linux-64/contourpy-1.3.1-py312h68727a3_0.conda
  sha256: e977af50b844b5b8cfec358131a4e923f0aa718e8334321cf8d84f5093576259
  md5: f5fbba0394ee45e9a64a73c2a994126a
  depends:
  - __glibc >=2.17,<3.0.a0
  - libgcc >=13
  - libstdcxx >=13
  - numpy >=1.23
  - python >=3.12,<3.13.0a0
  - python_abi 3.12.* *_cp312
  license: BSD-3-Clause
  license_family: BSD
  size: 276332
  timestamp: 1731428454756
- kind: conda
  name: contourpy
  version: 1.3.1
  build: py312hb23fbb9_0
  subdir: osx-arm64
  url: https://conda.anaconda.org/conda-forge/osx-arm64/contourpy-1.3.1-py312hb23fbb9_0.conda
  sha256: fa1f8505f45eac22f25c48cd46809da0d26bcb028c37517b3474bacddd029b0a
  md5: f4408290387836e05ac267cd7ec80c5c
  depends:
  - __osx >=11.0
  - libcxx >=18
  - numpy >=1.23
  - python >=3.12,<3.13.0a0
  - python >=3.12,<3.13.0a0 *_cpython
  - python_abi 3.12.* *_cp312
  license: BSD-3-Clause
  license_family: BSD
  size: 245638
  timestamp: 1731428781337
- kind: conda
  name: contourpy
  version: 1.3.1
  build: py312hd5eb7cc_0
  subdir: win-64
  url: https://conda.anaconda.org/conda-forge/win-64/contourpy-1.3.1-py312hd5eb7cc_0.conda
  sha256: b5643ea0dd0bf57e1847679f5985feb649289de872b85c3db900f4110ac83cdd
  md5: 83f7a2ec652abd37a178e35493dfd029
  depends:
  - numpy >=1.23
  - python >=3.12,<3.13.0a0
  - python_abi 3.12.* *_cp312
  - ucrt >=10.0.20348.0
  - vc >=14.2,<15
  - vc14_runtime >=14.29.30139
  license: BSD-3-Clause
  license_family: BSD
  size: 216484
  timestamp: 1731428831843
- kind: conda
  name: cycler
  version: 0.12.1
  build: pyhd8ed1ab_0
  subdir: noarch
  noarch: python
  url: https://conda.anaconda.org/conda-forge/noarch/cycler-0.12.1-pyhd8ed1ab_0.conda
  sha256: f221233f21b1d06971792d491445fd548224641af9443739b4b7b6d5d72954a8
  md5: 5cd86562580f274031ede6aa6aa24441
  depends:
  - python >=3.8
  license: BSD-3-Clause
  license_family: BSD
  size: 13458
  timestamp: 1696677888423
- kind: conda
  name: cyrus-sasl
  version: 2.1.27
  build: h54b06d7_7
  build_number: 7
  subdir: linux-64
  url: https://conda.anaconda.org/conda-forge/linux-64/cyrus-sasl-2.1.27-h54b06d7_7.conda
  sha256: d2ea5e52da745c4249e1a818095a28f9c57bd4df22cbfc645352defa468e86c2
  md5: dce22f70b4e5a407ce88f2be046f4ceb
  depends:
  - krb5 >=1.21.1,<1.22.0a0
  - libgcc-ng >=12
  - libntlm
  - libstdcxx-ng >=12
  - openssl >=3.1.1,<4.0a0
  license: BSD-3-Clause-Attribution
  license_family: BSD
  size: 219527
  timestamp: 1690061203707
- kind: conda
  name: dbus
  version: 1.13.6
  build: h5008d03_3
  build_number: 3
  subdir: linux-64
  url: https://conda.anaconda.org/conda-forge/linux-64/dbus-1.13.6-h5008d03_3.tar.bz2
  sha256: 8f5f995699a2d9dbdd62c61385bfeeb57c82a681a7c8c5313c395aa0ccab68a5
  md5: ecfff944ba3960ecb334b9a2663d708d
  depends:
  - expat >=2.4.2,<3.0a0
  - libgcc-ng >=9.4.0
  - libglib >=2.70.2,<3.0a0
  license: GPL-2.0-or-later
  license_family: GPL
  size: 618596
  timestamp: 1640112124844
- kind: conda
  name: decorator
  version: 5.1.1
  build: pyhd8ed1ab_0
  subdir: noarch
  noarch: python
  url: https://conda.anaconda.org/conda-forge/noarch/decorator-5.1.1-pyhd8ed1ab_0.tar.bz2
  sha256: 328a6a379f9bdfd0230e51de291ce858e6479411ea4b0545fb377c71662ef3e2
  md5: 43afe5ab04e35e17ba28649471dd7364
  depends:
  - python >=3.5
  license: BSD-2-Clause
  license_family: BSD
  size: 12072
  timestamp: 1641555714315
- kind: conda
  name: double-conversion
  version: 3.3.0
  build: h59595ed_0
  subdir: linux-64
  url: https://conda.anaconda.org/conda-forge/linux-64/double-conversion-3.3.0-h59595ed_0.conda
  sha256: 9eee491a73b67fd64379cf715f85f8681568ebc1f02f9e11b4c50d46a3323544
  md5: c2f83a5ddadadcdb08fe05863295ee97
  depends:
  - libgcc-ng >=12
  - libstdcxx-ng >=12
  license: BSD-3-Clause
  license_family: BSD
  size: 78645
  timestamp: 1686489937183
- kind: conda
  name: double-conversion
  version: 3.3.0
  build: h63175ca_0
  subdir: win-64
  url: https://conda.anaconda.org/conda-forge/win-64/double-conversion-3.3.0-h63175ca_0.conda
  sha256: 735d40b44a0f39386d1e2988384b6d78a98efd4fa1818e7f2f6fb01f91e16b64
  md5: 1a8bc18b24014167b2184c5afbe6037e
  depends:
  - ucrt >=10.0.20348.0
  - vc >=14.2,<15
  - vc14_runtime >=14.29.30139
  license: BSD-3-Clause
  license_family: BSD
  size: 70425
  timestamp: 1686490368655
- kind: conda
  name: exceptiongroup
  version: 1.2.2
  build: pyhd8ed1ab_0
  subdir: noarch
  noarch: python
  url: https://conda.anaconda.org/conda-forge/noarch/exceptiongroup-1.2.2-pyhd8ed1ab_0.conda
  sha256: e0edd30c4b7144406bb4da975e6bb97d6bc9c0e999aa4efe66ae108cada5d5b5
  md5: d02ae936e42063ca46af6cdad2dbd1e0
  depends:
  - python >=3.7
  license: MIT and PSF-2.0
  size: 20418
  timestamp: 1720869435725
- kind: conda
  name: executing
  version: 2.1.0
  build: pyhd8ed1ab_0
  subdir: noarch
  noarch: python
  url: https://conda.anaconda.org/conda-forge/noarch/executing-2.1.0-pyhd8ed1ab_0.conda
  sha256: a52d7516e2e11d3eb10908e10d3eb3f8ef267fea99ed9b09d52d96c4db3441b8
  md5: d0441db20c827c11721889a241df1220
  depends:
  - python >=2.7
  license: MIT
  license_family: MIT
  size: 28337
  timestamp: 1725214501850
- kind: conda
  name: expat
  version: 2.6.4
  build: h5888daf_0
  subdir: linux-64
  url: https://conda.anaconda.org/conda-forge/linux-64/expat-2.6.4-h5888daf_0.conda
  sha256: 1848c7db9e264e3b8036ee133d570dd880422983cd20dd9585a505289606d276
  md5: 1d6afef758879ef5ee78127eb4cd2c4a
  depends:
  - __glibc >=2.17,<3.0.a0
  - libexpat 2.6.4 h5888daf_0
  - libgcc >=13
  license: MIT
  license_family: MIT
  size: 138145
  timestamp: 1730967050578
- kind: conda
  name: font-ttf-dejavu-sans-mono
  version: '2.37'
  build: hab24e00_0
  subdir: noarch
  noarch: generic
  url: https://conda.anaconda.org/conda-forge/noarch/font-ttf-dejavu-sans-mono-2.37-hab24e00_0.tar.bz2
  sha256: 58d7f40d2940dd0a8aa28651239adbf5613254df0f75789919c4e6762054403b
  md5: 0c96522c6bdaed4b1566d11387caaf45
  license: BSD-3-Clause
  license_family: BSD
  size: 397370
  timestamp: 1566932522327
- kind: conda
  name: font-ttf-inconsolata
  version: '3.000'
  build: h77eed37_0
  subdir: noarch
  noarch: generic
  url: https://conda.anaconda.org/conda-forge/noarch/font-ttf-inconsolata-3.000-h77eed37_0.tar.bz2
  sha256: c52a29fdac682c20d252facc50f01e7c2e7ceac52aa9817aaf0bb83f7559ec5c
  md5: 34893075a5c9e55cdafac56607368fc6
  license: OFL-1.1
  license_family: Other
  size: 96530
  timestamp: 1620479909603
- kind: conda
  name: font-ttf-source-code-pro
  version: '2.038'
  build: h77eed37_0
  subdir: noarch
  noarch: generic
  url: https://conda.anaconda.org/conda-forge/noarch/font-ttf-source-code-pro-2.038-h77eed37_0.tar.bz2
  sha256: 00925c8c055a2275614b4d983e1df637245e19058d79fc7dd1a93b8d9fb4b139
  md5: 4d59c254e01d9cde7957100457e2d5fb
  license: OFL-1.1
  license_family: Other
  size: 700814
  timestamp: 1620479612257
- kind: conda
  name: font-ttf-ubuntu
  version: '0.83'
  build: h77eed37_3
  build_number: 3
  subdir: noarch
  noarch: generic
  url: https://conda.anaconda.org/conda-forge/noarch/font-ttf-ubuntu-0.83-h77eed37_3.conda
  sha256: 2821ec1dc454bd8b9a31d0ed22a7ce22422c0aef163c59f49dfdf915d0f0ca14
  md5: 49023d73832ef61042f6a237cb2687e7
  license: LicenseRef-Ubuntu-Font-Licence-Version-1.0
  license_family: Other
  size: 1620504
  timestamp: 1727511233259
- kind: conda
  name: fontconfig
  version: 2.15.0
  build: h765892d_1
  build_number: 1
  subdir: win-64
  url: https://conda.anaconda.org/conda-forge/win-64/fontconfig-2.15.0-h765892d_1.conda
  sha256: ed122fc858fb95768ca9ca77e73c8d9ddc21d4b2e13aaab5281e27593e840691
  md5: 9bb0026a2131b09404c59c4290c697cd
  depends:
  - freetype >=2.12.1,<3.0a0
  - libexpat >=2.6.3,<3.0a0
  - libiconv >=1.17,<2.0a0
  - libzlib >=1.3.1,<2.0a0
  - ucrt >=10.0.20348.0
  - vc >=14.2,<15
  - vc14_runtime >=14.29.30139
  license: MIT
  license_family: MIT
  size: 192355
  timestamp: 1730284147944
- kind: conda
  name: fontconfig
  version: 2.15.0
  build: h7e30c49_1
  build_number: 1
  subdir: linux-64
  url: https://conda.anaconda.org/conda-forge/linux-64/fontconfig-2.15.0-h7e30c49_1.conda
  sha256: 7093aa19d6df5ccb6ca50329ef8510c6acb6b0d8001191909397368b65b02113
  md5: 8f5b0b297b59e1ac160ad4beec99dbee
  depends:
  - __glibc >=2.17,<3.0.a0
  - freetype >=2.12.1,<3.0a0
  - libexpat >=2.6.3,<3.0a0
  - libgcc >=13
  - libuuid >=2.38.1,<3.0a0
  - libzlib >=1.3.1,<2.0a0
  license: MIT
  license_family: MIT
  size: 265599
  timestamp: 1730283881107
- kind: conda
  name: fonts-conda-ecosystem
  version: '1'
  build: '0'
  subdir: noarch
  noarch: generic
  url: https://conda.anaconda.org/conda-forge/noarch/fonts-conda-ecosystem-1-0.tar.bz2
  sha256: a997f2f1921bb9c9d76e6fa2f6b408b7fa549edd349a77639c9fe7a23ea93e61
  md5: fee5683a3f04bd15cbd8318b096a27ab
  depends:
  - fonts-conda-forge
  license: BSD-3-Clause
  license_family: BSD
  size: 3667
  timestamp: 1566974674465
- kind: conda
  name: fonts-conda-forge
  version: '1'
  build: '0'
  subdir: noarch
  noarch: generic
  url: https://conda.anaconda.org/conda-forge/noarch/fonts-conda-forge-1-0.tar.bz2
  sha256: 53f23a3319466053818540bcdf2091f253cbdbab1e0e9ae7b9e509dcaa2a5e38
  md5: f766549260d6815b0c52253f1fb1bb29
  depends:
  - font-ttf-dejavu-sans-mono
  - font-ttf-inconsolata
  - font-ttf-source-code-pro
  - font-ttf-ubuntu
  license: BSD-3-Clause
  license_family: BSD
  size: 4102
  timestamp: 1566932280397
- kind: conda
  name: fonttools
  version: 4.54.1
  build: py312h178313f_1
  build_number: 1
  subdir: linux-64
  url: https://conda.anaconda.org/conda-forge/linux-64/fonttools-4.54.1-py312h178313f_1.conda
  sha256: 45f405d6d1ef528226c20b681373db0bdb79cc70fec1e495003247b0d3d00140
  md5: bbbf5fa5cab622c33907bc8d7eeea9f7
  depends:
  - __glibc >=2.17,<3.0.a0
  - brotli
  - libgcc >=13
  - munkres
  - python >=3.12,<3.13.0a0
  - python_abi 3.12.* *_cp312
  - unicodedata2 >=15.1.0
  license: MIT
  license_family: MIT
  size: 2827447
  timestamp: 1729530553018
- kind: conda
  name: fonttools
  version: 4.54.1
  build: py312h31fea79_1
  build_number: 1
  subdir: win-64
  url: https://conda.anaconda.org/conda-forge/win-64/fonttools-4.54.1-py312h31fea79_1.conda
  sha256: d26b32ddef1681528c2f2dcc2a839110123064024f6714450494acc8b6c24d46
  md5: fd93ec7f1eb77f3c06b188bc35733d34
  depends:
  - brotli
  - munkres
  - python >=3.12,<3.13.0a0
  - python_abi 3.12.* *_cp312
  - ucrt >=10.0.20348.0
  - unicodedata2 >=15.1.0
  - vc >=14.2,<15
  - vc14_runtime >=14.29.30139
  license: MIT
  license_family: MIT
  size: 2416144
  timestamp: 1729530841909
- kind: conda
  name: fonttools
  version: 4.54.1
  build: py312ha0ccf2a_1
  build_number: 1
  subdir: osx-arm64
  url: https://conda.anaconda.org/conda-forge/osx-arm64/fonttools-4.54.1-py312ha0ccf2a_1.conda
  sha256: 7db92b5980ac60c362d2c7fa9c75c21578b0ebe58a23ba6e123f47d4d3baca53
  md5: 1d203fe9d62f4d2fea1c955d77bc642a
  depends:
  - __osx >=11.0
  - brotli
  - munkres
  - python >=3.12,<3.13.0a0
  - python >=3.12,<3.13.0a0 *_cpython
  - python_abi 3.12.* *_cp312
  - unicodedata2 >=15.1.0
  license: MIT
  license_family: MIT
  size: 2730304
  timestamp: 1729530557674
- kind: conda
  name: freetype
  version: 2.12.1
  build: h267a509_2
  build_number: 2
  subdir: linux-64
  url: https://conda.anaconda.org/conda-forge/linux-64/freetype-2.12.1-h267a509_2.conda
  sha256: b2e3c449ec9d907dd4656cb0dc93e140f447175b125a3824b31368b06c666bb6
  md5: 9ae35c3d96db2c94ce0cef86efdfa2cb
  depends:
  - libgcc-ng >=12
  - libpng >=1.6.39,<1.7.0a0
  - libzlib >=1.2.13,<2.0.0a0
  license: GPL-2.0-only OR FTL
  size: 634972
  timestamp: 1694615932610
- kind: conda
  name: freetype
  version: 2.12.1
  build: hadb7bae_2
  build_number: 2
  subdir: osx-arm64
  url: https://conda.anaconda.org/conda-forge/osx-arm64/freetype-2.12.1-hadb7bae_2.conda
  sha256: 791673127e037a2dc0eebe122dc4f904cb3f6e635bb888f42cbe1a76b48748d9
  md5: e6085e516a3e304ce41a8ee08b9b89ad
  depends:
  - libpng >=1.6.39,<1.7.0a0
  - libzlib >=1.2.13,<2.0.0a0
  license: GPL-2.0-only OR FTL
  size: 596430
  timestamp: 1694616332835
- kind: conda
  name: freetype
  version: 2.12.1
  build: hdaf720e_2
  build_number: 2
  subdir: win-64
  url: https://conda.anaconda.org/conda-forge/win-64/freetype-2.12.1-hdaf720e_2.conda
  sha256: 2c53ee8879e05e149a9e525481d36adfd660a6abda26fd731376fa64ff03e728
  md5: 3761b23693f768dc75a8fd0a73ca053f
  depends:
  - libpng >=1.6.39,<1.7.0a0
  - libzlib >=1.2.13,<2.0.0a0
  - ucrt >=10.0.20348.0
  - vc >=14.2,<15
  - vc14_runtime >=14.29.30139
  license: GPL-2.0-only OR FTL
  size: 510306
  timestamp: 1694616398888
- kind: conda
  name: gcc_impl_linux-64
  version: 14.2.0
  build: h6b349bd_1
  build_number: 1
  subdir: linux-64
  url: https://conda.anaconda.org/conda-forge/linux-64/gcc_impl_linux-64-14.2.0-h6b349bd_1.conda
  sha256: 0cadb23ebe6d95216c8eab57fdc1e76c8f98a10b8bdd0d922b9ccde94706dd95
  md5: 0551d01d65027359bf011c049f9c6401
  depends:
  - binutils_impl_linux-64 >=2.40
  - libgcc >=14.2.0
  - libgcc-devel_linux-64 14.2.0 h41c2201_101
  - libgomp >=14.2.0
  - libsanitizer 14.2.0 h2a3dede_1
  - libstdcxx >=14.2.0
  - sysroot_linux-64
  license: GPL-3.0-only WITH GCC-exception-3.1
  license_family: GPL
  size: 72496116
  timestamp: 1729027827248
- kind: conda
  name: graphite2
  version: 1.3.13
  build: h59595ed_1003
  build_number: 1003
  subdir: linux-64
  url: https://conda.anaconda.org/conda-forge/linux-64/graphite2-1.3.13-h59595ed_1003.conda
  sha256: 0595b009f20f8f60f13a6398e7cdcbd2acea5f986633adcf85f5a2283c992add
  md5: f87c7b7c2cb45f323ffbce941c78ab7c
  depends:
  - libgcc-ng >=12
  - libstdcxx-ng >=12
  license: LGPL-2.0-or-later
  license_family: LGPL
  size: 96855
  timestamp: 1711634169756
- kind: conda
  name: graphite2
  version: 1.3.13
  build: h63175ca_1003
  build_number: 1003
  subdir: win-64
  url: https://conda.anaconda.org/conda-forge/win-64/graphite2-1.3.13-h63175ca_1003.conda
  sha256: 25040a4f371b9b51663f546bac620122c237fa1d5d32968e21b0751af9b7f56f
  md5: 3194499ee7d1a67404a87d0eefdd92c6
  depends:
  - ucrt >=10.0.20348.0
  - vc >=14.2,<15
  - vc14_runtime >=14.29.30139
  license: LGPL-2.0-or-later
  license_family: LGPL
  size: 95406
  timestamp: 1711634622644
- kind: conda
  name: harfbuzz
  version: 9.0.0
  build: h2bedf89_1
  build_number: 1
  subdir: win-64
  url: https://conda.anaconda.org/conda-forge/win-64/harfbuzz-9.0.0-h2bedf89_1.conda
  sha256: 20f42ec76e075902c22c1f8ddc71fb88eff0b93e74f5705c1e72220030965810
  md5: 254f119aaed2c0be271c1114ae18d09b
  depends:
  - cairo >=1.18.0,<2.0a0
  - freetype >=2.12.1,<3.0a0
  - graphite2
  - icu >=75.1,<76.0a0
  - libglib >=2.80.3,<3.0a0
  - ucrt >=10.0.20348.0
  - vc >=14.2,<15
  - vc14_runtime >=14.29.30139
  license: MIT
  license_family: MIT
  size: 1095620
  timestamp: 1721187287831
- kind: conda
  name: harfbuzz
  version: 9.0.0
  build: hda332d3_1
  build_number: 1
  subdir: linux-64
  url: https://conda.anaconda.org/conda-forge/linux-64/harfbuzz-9.0.0-hda332d3_1.conda
  sha256: 973afa37840b4e55e2540018902255cfb0d953aaed6353bb83a4d120f5256767
  md5: 76b32dcf243444aea9c6b804bcfa40b8
  depends:
  - __glibc >=2.17,<3.0.a0
  - cairo >=1.18.0,<2.0a0
  - freetype >=2.12.1,<3.0a0
  - graphite2
  - icu >=75.1,<76.0a0
  - libgcc-ng >=12
  - libglib >=2.80.3,<3.0a0
  - libstdcxx-ng >=12
  license: MIT
  license_family: MIT
  size: 1603653
  timestamp: 1721186240105
- kind: conda
  name: hdf4
  version: 4.2.15
  build: h2a13503_7
  build_number: 7
  subdir: linux-64
  url: https://conda.anaconda.org/conda-forge/linux-64/hdf4-4.2.15-h2a13503_7.conda
  sha256: 0d09b6dc1ce5c4005ae1c6a19dc10767932ef9a5e9c755cfdbb5189ac8fb0684
  md5: bd77f8da987968ec3927990495dc22e4
  depends:
  - libgcc-ng >=12
  - libjpeg-turbo >=3.0.0,<4.0a0
  - libstdcxx-ng >=12
  - libzlib >=1.2.13,<2.0.0a0
  license: BSD-3-Clause
  license_family: BSD
  size: 756742
  timestamp: 1695661547874
- kind: conda
  name: hdf4
  version: 4.2.15
  build: h2ee6834_7
  build_number: 7
  subdir: osx-arm64
  url: https://conda.anaconda.org/conda-forge/osx-arm64/hdf4-4.2.15-h2ee6834_7.conda
  sha256: c3b01e3c3fe4ca1c4d28c287eaa5168a4f2fd3ffd76690082ac919244c22fa90
  md5: ff5d749fd711dc7759e127db38005924
  depends:
  - libcxx >=15.0.7
  - libjpeg-turbo >=3.0.0,<4.0a0
  - libzlib >=1.2.13,<2.0.0a0
  license: BSD-3-Clause
  license_family: BSD
  size: 762257
  timestamp: 1695661864625
- kind: conda
  name: hdf4
  version: 4.2.15
  build: h5557f11_7
  build_number: 7
  subdir: win-64
  url: https://conda.anaconda.org/conda-forge/win-64/hdf4-4.2.15-h5557f11_7.conda
  sha256: 52fa5dde69758c19c69ab68a3d7ebfb2c9042e3a55d405c29a59d3b0584fd790
  md5: 84344a916a73727c1326841007b52ca8
  depends:
  - libjpeg-turbo >=3.0.0,<4.0a0
  - libzlib >=1.2.13,<2.0.0a0
  - ucrt >=10.0.20348.0
  - vc >=14.2,<15
  - vc14_runtime >=14.29.30139
  license: BSD-3-Clause
  license_family: BSD
  size: 779637
  timestamp: 1695662145568
- kind: conda
  name: hdf5
  version: 1.14.3
  build: nompi_h2b43c12_105
  build_number: 105
  subdir: win-64
  url: https://conda.anaconda.org/conda-forge/win-64/hdf5-1.14.3-nompi_h2b43c12_105.conda
  sha256: 56c803607a64b5117a8b4bcfdde722e4fa40970ddc4c61224b0981cbb70fb005
  md5: 5788de34381caf624b78c4981618dc0a
  depends:
  - libaec >=1.1.3,<2.0a0
  - libcurl >=8.8.0,<9.0a0
  - libzlib >=1.2.13,<2.0a0
  - openssl >=3.3.1,<4.0a0
  - ucrt >=10.0.20348.0
  - vc >=14.2,<15
  - vc14_runtime >=14.29.30139
  license: BSD-3-Clause
  license_family: BSD
  size: 2039111
  timestamp: 1717587493910
- kind: conda
  name: hdf5
  version: 1.14.3
  build: nompi_hdf9ad27_105
  build_number: 105
  subdir: linux-64
  url: https://conda.anaconda.org/conda-forge/linux-64/hdf5-1.14.3-nompi_hdf9ad27_105.conda
  sha256: 2278fa07da6f96e807d402cd55480624d67d2dee202191aaaf278ce5ab23605a
  md5: 7e1729554e209627636a0f6fabcdd115
  depends:
  - libaec >=1.1.3,<2.0a0
  - libcurl >=8.8.0,<9.0a0
  - libgcc-ng >=12
  - libgfortran-ng
  - libgfortran5 >=12.3.0
  - libstdcxx-ng >=12
  - libzlib >=1.2.13,<2.0a0
  - openssl >=3.3.1,<4.0a0
  license: BSD-3-Clause
  license_family: BSD
  size: 3911675
  timestamp: 1717587866574
- kind: conda
  name: hdf5
  version: 1.14.3
  build: nompi_hec07895_105
  build_number: 105
  subdir: osx-arm64
  url: https://conda.anaconda.org/conda-forge/osx-arm64/hdf5-1.14.3-nompi_hec07895_105.conda
  sha256: 5d87a1b63862e7da78c7bd9c17dea3526c0462c11df9004943cfa4569cc25dd3
  md5: f9c8c7304d52c8846eab5d6c34219812
  depends:
  - __osx >=11.0
  - libaec >=1.1.3,<2.0a0
  - libcurl >=8.8.0,<9.0a0
  - libcxx >=16
  - libgfortran 5.*
  - libgfortran5 >=12.3.0
  - libgfortran5 >=13.2.0
  - libzlib >=1.2.13,<2.0a0
  - openssl >=3.3.1,<4.0a0
  license: BSD-3-Clause
  license_family: BSD
  size: 3445248
  timestamp: 1717587775787
- kind: conda
  name: icu
  version: '75.1'
  build: he02047a_0
  subdir: linux-64
  url: https://conda.anaconda.org/conda-forge/linux-64/icu-75.1-he02047a_0.conda
  sha256: 71e750d509f5fa3421087ba88ef9a7b9be11c53174af3aa4d06aff4c18b38e8e
  md5: 8b189310083baabfb622af68fd9d3ae3
  depends:
  - __glibc >=2.17,<3.0.a0
  - libgcc-ng >=12
  - libstdcxx-ng >=12
  license: MIT
  license_family: MIT
  size: 12129203
  timestamp: 1720853576813
- kind: conda
  name: icu
  version: '75.1'
  build: he0c23c2_0
  subdir: win-64
  url: https://conda.anaconda.org/conda-forge/win-64/icu-75.1-he0c23c2_0.conda
  sha256: 1d04369a1860a1e9e371b9fc82dd0092b616adcf057d6c88371856669280e920
  md5: 8579b6bb8d18be7c0b27fb08adeeeb40
  depends:
  - ucrt >=10.0.20348.0
  - vc >=14.2,<15
  - vc14_runtime >=14.29.30139
  license: MIT
  license_family: MIT
  size: 14544252
  timestamp: 1720853966338
- kind: conda
  name: iniconfig
  version: 2.0.0
  build: pyhd8ed1ab_0
  subdir: noarch
  noarch: python
  url: https://conda.anaconda.org/conda-forge/noarch/iniconfig-2.0.0-pyhd8ed1ab_0.conda
  sha256: 38740c939b668b36a50ef455b077e8015b8c9cf89860d421b3fff86048f49666
  md5: f800d2da156d08e289b14e87e43c1ae5
  depends:
  - python >=3.7
  license: MIT
  license_family: MIT
  size: 11101
  timestamp: 1673103208955
- kind: conda
  name: intel-openmp
  version: 2024.2.1
  build: h57928b3_1083
  build_number: 1083
  subdir: win-64
  url: https://conda.anaconda.org/conda-forge/win-64/intel-openmp-2024.2.1-h57928b3_1083.conda
  sha256: 0fd2b0b84c854029041b0ede8f4c2369242ee92acc0092f8407b1fe9238a8209
  md5: 2d89243bfb53652c182a7c73182cce4f
  license: LicenseRef-IntelSimplifiedSoftwareOct2022
  license_family: Proprietary
  size: 1852356
  timestamp: 1723739573141
- kind: conda
  name: ipython
  version: 8.29.0
  build: pyh707e725_0
  subdir: noarch
  noarch: python
  url: https://conda.anaconda.org/conda-forge/noarch/ipython-8.29.0-pyh707e725_0.conda
  sha256: 606723272a208cca1036852e04fbb61741b78451784746e75edd1becb70347d2
  md5: 56db21d7d51410fcfbfeca3d1a6b4269
  depends:
  - __unix
  - decorator
  - exceptiongroup
  - jedi >=0.16
  - matplotlib-inline
  - pexpect >4.3
  - pickleshare
  - prompt-toolkit >=3.0.41,<3.1.0
  - pygments >=2.4.0
  - python >=3.10
  - stack_data
  - traitlets >=5.13.0
  - typing_extensions >=4.6
  license: BSD-3-Clause
  license_family: BSD
  size: 599356
  timestamp: 1729866495921
- kind: conda
  name: ipython
  version: 8.29.0
  build: pyh7428d3b_0
  subdir: noarch
  noarch: python
  url: https://conda.anaconda.org/conda-forge/noarch/ipython-8.29.0-pyh7428d3b_0.conda
  sha256: 2208dbe96e94ba653c4e0a5f302e36f16df73eec1968cfb85eff2d9775c9ced1
  md5: 9dc505b3569b4c26cffc241c50695f75
  depends:
  - __win
  - colorama
  - decorator
  - exceptiongroup
  - jedi >=0.16
  - matplotlib-inline
  - pickleshare
  - prompt-toolkit >=3.0.41,<3.1.0
  - pygments >=2.4.0
  - python >=3.10
  - stack_data
  - traitlets >=5.13.0
  - typing_extensions >=4.6
  license: BSD-3-Clause
  license_family: BSD
  size: 600237
  timestamp: 1729866942619
- kind: conda
  name: jedi
  version: 0.19.2
  build: pyhff2d567_0
  subdir: noarch
  noarch: python
  url: https://conda.anaconda.org/conda-forge/noarch/jedi-0.19.2-pyhff2d567_0.conda
  sha256: d37dad14c00d06d33bfb99c378d0abd7645224a9491c433af5028f24863341ab
  md5: 11ead81b00e0f7cc901fceb7ccfb92c1
  depends:
  - parso >=0.8.3,<0.9.0
  - python >=3.9
  license: Apache-2.0 AND MIT
  size: 842916
  timestamp: 1731317305873
- kind: conda
  name: kernel-headers_linux-64
  version: 3.10.0
  build: he073ed8_18
  build_number: 18
  subdir: noarch
  noarch: generic
  url: https://conda.anaconda.org/conda-forge/noarch/kernel-headers_linux-64-3.10.0-he073ed8_18.conda
  sha256: a922841ad80bd7b222502e65c07ecb67e4176c4fa5b03678a005f39fcc98be4b
  md5: ad8527bf134a90e1c9ed35fa0b64318c
  constrains:
  - sysroot_linux-64 ==2.17
  license: LGPL-2.0-or-later AND LGPL-2.0-or-later WITH exceptions AND GPL-2.0-or-later AND MPL-2.0
  license_family: GPL
  size: 943486
  timestamp: 1729794504440
- kind: conda
  name: keyutils
  version: 1.6.1
  build: h166bdaf_0
  subdir: linux-64
  url: https://conda.anaconda.org/conda-forge/linux-64/keyutils-1.6.1-h166bdaf_0.tar.bz2
  sha256: 150c05a6e538610ca7c43beb3a40d65c90537497a4f6a5f4d15ec0451b6f5ebb
  md5: 30186d27e2c9fa62b45fb1476b7200e3
  depends:
  - libgcc-ng >=10.3.0
  license: LGPL-2.1-or-later
  size: 117831
  timestamp: 1646151697040
- kind: conda
  name: kiwisolver
  version: 1.4.7
  build: py312h6142ec9_0
  subdir: osx-arm64
  url: https://conda.anaconda.org/conda-forge/osx-arm64/kiwisolver-1.4.7-py312h6142ec9_0.conda
  sha256: 056a2cc3b6c07c79719cb8f2eda09408fca137b49fe46f919ef14247caa6f0e9
  md5: ea8a65d24baad7ed822ab7f07f19e105
  depends:
  - __osx >=11.0
  - libcxx >=17
  - python >=3.12,<3.13.0a0
  - python >=3.12,<3.13.0a0 *_cpython
  - python_abi 3.12.* *_cp312
  license: BSD-3-Clause
  license_family: BSD
  size: 60966
  timestamp: 1725459569843
- kind: conda
  name: kiwisolver
  version: 1.4.7
  build: py312h68727a3_0
  subdir: linux-64
  url: https://conda.anaconda.org/conda-forge/linux-64/kiwisolver-1.4.7-py312h68727a3_0.conda
  sha256: d752c53071ee5d712baa9742dd1629e60388c5ce4ab11d4e73a1690443e41769
  md5: 444266743652a4f1538145e9362f6d3b
  depends:
  - __glibc >=2.17,<3.0.a0
  - libgcc >=13
  - libstdcxx >=13
  - python >=3.12,<3.13.0a0
  - python_abi 3.12.* *_cp312
  license: BSD-3-Clause
  license_family: BSD
  size: 70922
  timestamp: 1725459412788
- kind: conda
  name: kiwisolver
  version: 1.4.7
  build: py312hd5eb7cc_0
  subdir: win-64
  url: https://conda.anaconda.org/conda-forge/win-64/kiwisolver-1.4.7-py312hd5eb7cc_0.conda
  sha256: b5b3ed78e4c44483afb68f53427db3d232ddf7930ca180bb00fa86ceca7cf7e4
  md5: 1eddb74a9fbb1d4d6fde9aef272ad1d0
  depends:
  - python >=3.12,<3.13.0a0
  - python_abi 3.12.* *_cp312
  - ucrt >=10.0.20348.0
  - vc >=14.2,<15
  - vc14_runtime >=14.29.30139
  license: BSD-3-Clause
  license_family: BSD
  size: 55405
  timestamp: 1725459633511
- kind: conda
  name: krb5
  version: 1.21.3
  build: h237132a_0
  subdir: osx-arm64
  url: https://conda.anaconda.org/conda-forge/osx-arm64/krb5-1.21.3-h237132a_0.conda
  sha256: 4442f957c3c77d69d9da3521268cad5d54c9033f1a73f99cde0a3658937b159b
  md5: c6dc8a0fdec13a0565936655c33069a1
  depends:
  - __osx >=11.0
  - libcxx >=16
  - libedit >=3.1.20191231,<3.2.0a0
  - libedit >=3.1.20191231,<4.0a0
  - openssl >=3.3.1,<4.0a0
  license: MIT
  license_family: MIT
  size: 1155530
  timestamp: 1719463474401
- kind: conda
  name: krb5
  version: 1.21.3
  build: h659f571_0
  subdir: linux-64
  url: https://conda.anaconda.org/conda-forge/linux-64/krb5-1.21.3-h659f571_0.conda
  sha256: 99df692f7a8a5c27cd14b5fb1374ee55e756631b9c3d659ed3ee60830249b238
  md5: 3f43953b7d3fb3aaa1d0d0723d91e368
  depends:
  - keyutils >=1.6.1,<2.0a0
  - libedit >=3.1.20191231,<3.2.0a0
  - libedit >=3.1.20191231,<4.0a0
  - libgcc-ng >=12
  - libstdcxx-ng >=12
  - openssl >=3.3.1,<4.0a0
  license: MIT
  license_family: MIT
  size: 1370023
  timestamp: 1719463201255
- kind: conda
  name: krb5
  version: 1.21.3
  build: hdf4eb48_0
  subdir: win-64
  url: https://conda.anaconda.org/conda-forge/win-64/krb5-1.21.3-hdf4eb48_0.conda
  sha256: 18e8b3430d7d232dad132f574268f56b3eb1a19431d6d5de8c53c29e6c18fa81
  md5: 31aec030344e962fbd7dbbbbd68e60a9
  depends:
  - openssl >=3.3.1,<4.0a0
  - ucrt >=10.0.20348.0
  - vc >=14.2,<15
  - vc14_runtime >=14.29.30139
  license: MIT
  license_family: MIT
  size: 712034
  timestamp: 1719463874284
- kind: conda
  name: lcms2
  version: '2.16'
  build: h67d730c_0
  subdir: win-64
  url: https://conda.anaconda.org/conda-forge/win-64/lcms2-2.16-h67d730c_0.conda
  sha256: f9fd9e80e46358a57d9bb97b1e37a03da4022143b019aa3c4476d8a7795de290
  md5: d3592435917b62a8becff3a60db674f6
  depends:
  - libjpeg-turbo >=3.0.0,<4.0a0
  - libtiff >=4.6.0,<4.8.0a0
  - ucrt >=10.0.20348.0
  - vc >=14.2,<15
  - vc14_runtime >=14.29.30139
  license: MIT
  license_family: MIT
  size: 507632
  timestamp: 1701648249706
- kind: conda
  name: lcms2
  version: '2.16'
  build: ha0e7c42_0
  subdir: osx-arm64
  url: https://conda.anaconda.org/conda-forge/osx-arm64/lcms2-2.16-ha0e7c42_0.conda
  sha256: 151e0c84feb7e0747fabcc85006b8973b22f5abbc3af76a9add0b0ef0320ebe4
  md5: 66f6c134e76fe13cce8a9ea5814b5dd5
  depends:
  - libjpeg-turbo >=3.0.0,<4.0a0
  - libtiff >=4.6.0,<4.8.0a0
  license: MIT
  license_family: MIT
  size: 211959
  timestamp: 1701647962657
- kind: conda
  name: lcms2
  version: '2.16'
  build: hb7c19ff_0
  subdir: linux-64
  url: https://conda.anaconda.org/conda-forge/linux-64/lcms2-2.16-hb7c19ff_0.conda
  sha256: 5c878d104b461b7ef922abe6320711c0d01772f4cd55de18b674f88547870041
  md5: 51bb7010fc86f70eee639b4bb7a894f5
  depends:
  - libgcc-ng >=12
  - libjpeg-turbo >=3.0.0,<4.0a0
  - libtiff >=4.6.0,<4.8.0a0
  license: MIT
  license_family: MIT
  size: 245247
  timestamp: 1701647787198
- kind: conda
  name: ld_impl_linux-64
  version: '2.43'
  build: h712a8e2_2
  build_number: 2
  subdir: linux-64
  url: https://conda.anaconda.org/conda-forge/linux-64/ld_impl_linux-64-2.43-h712a8e2_2.conda
  sha256: 7c91cea91b13f4314d125d1bedb9d03a29ebbd5080ccdea70260363424646dbe
  md5: 048b02e3962f066da18efe3a21b77672
  depends:
  - __glibc >=2.17,<3.0.a0
  constrains:
  - binutils_impl_linux-64 2.43
  license: GPL-3.0-only
  license_family: GPL
  size: 669211
  timestamp: 1729655358674
- kind: conda
  name: lerc
  version: 4.0.0
  build: h27087fc_0
  subdir: linux-64
  url: https://conda.anaconda.org/conda-forge/linux-64/lerc-4.0.0-h27087fc_0.tar.bz2
  sha256: cb55f36dcd898203927133280ae1dc643368af041a48bcf7c026acb7c47b0c12
  md5: 76bbff344f0134279f225174e9064c8f
  depends:
  - libgcc-ng >=12
  - libstdcxx-ng >=12
  license: Apache-2.0
  license_family: Apache
  size: 281798
  timestamp: 1657977462600
- kind: conda
  name: lerc
  version: 4.0.0
  build: h63175ca_0
  subdir: win-64
  url: https://conda.anaconda.org/conda-forge/win-64/lerc-4.0.0-h63175ca_0.tar.bz2
  sha256: f4f39d7f6a2f9b407f8fb567a6c25755270421731d70f0ff331f5de4fa367488
  md5: 1900cb3cab5055833cfddb0ba233b074
  depends:
  - vc >=14.2,<15
  - vs2015_runtime >=14.29.30037
  license: Apache-2.0
  license_family: Apache
  size: 194365
  timestamp: 1657977692274
- kind: conda
  name: lerc
  version: 4.0.0
  build: h9a09cb3_0
  subdir: osx-arm64
  url: https://conda.anaconda.org/conda-forge/osx-arm64/lerc-4.0.0-h9a09cb3_0.tar.bz2
  sha256: 6f068bb53dfb6147d3147d981bb851bb5477e769407ad4e6a68edf482fdcb958
  md5: de462d5aacda3b30721b512c5da4e742
  depends:
  - libcxx >=13.0.1
  license: Apache-2.0
  license_family: Apache
  size: 215721
  timestamp: 1657977558796
- kind: conda
  name: libaec
  version: 1.1.3
  build: h59595ed_0
  subdir: linux-64
  url: https://conda.anaconda.org/conda-forge/linux-64/libaec-1.1.3-h59595ed_0.conda
  sha256: 2ef420a655528bca9d269086cf33b7e90d2f54ad941b437fb1ed5eca87cee017
  md5: 5e97e271911b8b2001a8b71860c32faa
  depends:
  - libgcc-ng >=12
  - libstdcxx-ng >=12
  license: BSD-2-Clause
  license_family: BSD
  size: 35446
  timestamp: 1711021212685
- kind: conda
  name: libaec
  version: 1.1.3
  build: h63175ca_0
  subdir: win-64
  url: https://conda.anaconda.org/conda-forge/win-64/libaec-1.1.3-h63175ca_0.conda
  sha256: f5c293d3cfc00f71dfdb64bd65ab53625565f8778fc2d5790575bef238976ebf
  md5: 8723000f6ffdbdaef16025f0a01b64c5
  depends:
  - ucrt >=10.0.20348.0
  - vc >=14.2,<15
  - vc14_runtime >=14.29.30139
  license: BSD-2-Clause
  license_family: BSD
  size: 32567
  timestamp: 1711021603471
- kind: conda
  name: libaec
  version: 1.1.3
  build: hebf3989_0
  subdir: osx-arm64
  url: https://conda.anaconda.org/conda-forge/osx-arm64/libaec-1.1.3-hebf3989_0.conda
  sha256: 896189b7b48a194c46a3556ea04943ef81cbe0498521231f8eb25816a68bc8ed
  md5: 6f0b8e56d2e7bae12a18fc5b2cd9f310
  depends:
  - libcxx >=16
  license: BSD-2-Clause
  license_family: BSD
  size: 28451
  timestamp: 1711021498493
- kind: conda
  name: libblas
  version: 3.9.0
  build: 25_linux64_openblas
  build_number: 25
  subdir: linux-64
  url: https://conda.anaconda.org/conda-forge/linux-64/libblas-3.9.0-25_linux64_openblas.conda
  sha256: d6d12dc437d060f838820e9e61bf73baab651f91935ac594cf10beb9ef1b4450
  md5: 8ea26d42ca88ec5258802715fe1ee10b
  depends:
  - libopenblas >=0.3.28,<0.3.29.0a0
  - libopenblas >=0.3.28,<1.0a0
  constrains:
  - liblapack 3.9.0 25_linux64_openblas
  - libcblas 3.9.0 25_linux64_openblas
  - blas * openblas
  - liblapacke 3.9.0 25_linux64_openblas
  license: BSD-3-Clause
  license_family: BSD
  size: 15677
  timestamp: 1729642900350
- kind: conda
  name: libblas
  version: 3.9.0
  build: 25_osxarm64_openblas
  build_number: 25
  subdir: osx-arm64
  url: https://conda.anaconda.org/conda-forge/osx-arm64/libblas-3.9.0-25_osxarm64_openblas.conda
  sha256: f1fb9a11af0b2878bd8804b4c77d3733c40076218bcbdb35f575b1c0c9fddf11
  md5: f8cf4d920ff36ce471619010eff59cac
  depends:
  - libopenblas >=0.3.28,<0.3.29.0a0
  - libopenblas >=0.3.28,<1.0a0
  constrains:
  - blas * openblas
  - liblapack 3.9.0 25_osxarm64_openblas
  - liblapacke 3.9.0 25_osxarm64_openblas
  - libcblas 3.9.0 25_osxarm64_openblas
  license: BSD-3-Clause
  license_family: BSD
  size: 15913
  timestamp: 1729643265495
- kind: conda
  name: libblas
  version: 3.9.0
  build: 25_win64_mkl
  build_number: 25
  subdir: win-64
  url: https://conda.anaconda.org/conda-forge/win-64/libblas-3.9.0-25_win64_mkl.conda
  sha256: 5468bb91c44b41ce060bbd997c797b2f91e2b7ce91a7cbf4ddf7e7b734a8dc98
  md5: 499208e81242efb6e5abc7366c91c816
  depends:
  - mkl 2024.2.2 h66d3029_14
  constrains:
  - blas * mkl
  - libcblas 3.9.0 25_win64_mkl
  - liblapack 3.9.0 25_win64_mkl
  - liblapacke 3.9.0 25_win64_mkl
  license: BSD-3-Clause
  license_family: BSD
  size: 3736641
  timestamp: 1729643534444
- kind: conda
  name: libbrotlicommon
  version: 1.1.0
  build: h2466b09_2
  build_number: 2
  subdir: win-64
  url: https://conda.anaconda.org/conda-forge/win-64/libbrotlicommon-1.1.0-h2466b09_2.conda
  sha256: 33e8851c6cc8e2d93059792cd65445bfe6be47e4782f826f01593898ec95764c
  md5: f7dc9a8f21d74eab46456df301da2972
  depends:
  - ucrt >=10.0.20348.0
  - vc >=14.2,<15
  - vc14_runtime >=14.29.30139
  license: MIT
  license_family: MIT
  size: 70526
  timestamp: 1725268159739
- kind: conda
  name: libbrotlicommon
  version: 1.1.0
  build: hb9d3cd8_2
  build_number: 2
  subdir: linux-64
  url: https://conda.anaconda.org/conda-forge/linux-64/libbrotlicommon-1.1.0-hb9d3cd8_2.conda
  sha256: d9db2de60ea917298e658143354a530e9ca5f9c63471c65cf47ab39fd2f429e3
  md5: 41b599ed2b02abcfdd84302bff174b23
  depends:
  - __glibc >=2.17,<3.0.a0
  - libgcc >=13
  license: MIT
  license_family: MIT
  size: 68851
  timestamp: 1725267660471
- kind: conda
  name: libbrotlicommon
  version: 1.1.0
  build: hd74edd7_2
  build_number: 2
  subdir: osx-arm64
  url: https://conda.anaconda.org/conda-forge/osx-arm64/libbrotlicommon-1.1.0-hd74edd7_2.conda
  sha256: 839dacb741bdbb25e58f42088a2001b649f4f12195aeb700b5ddfca3267749e5
  md5: d0bf1dff146b799b319ea0434b93f779
  depends:
  - __osx >=11.0
  license: MIT
  license_family: MIT
  size: 68426
  timestamp: 1725267943211
- kind: conda
  name: libbrotlidec
  version: 1.1.0
  build: h2466b09_2
  build_number: 2
  subdir: win-64
  url: https://conda.anaconda.org/conda-forge/win-64/libbrotlidec-1.1.0-h2466b09_2.conda
  sha256: 234fc92f4c4f1cf22f6464b2b15bfc872fa583c74bf3ab9539ff38892c43612f
  md5: 9bae75ce723fa34e98e239d21d752a7e
  depends:
  - libbrotlicommon 1.1.0 h2466b09_2
  - ucrt >=10.0.20348.0
  - vc >=14.2,<15
  - vc14_runtime >=14.29.30139
  license: MIT
  license_family: MIT
  size: 32685
  timestamp: 1725268208844
- kind: conda
  name: libbrotlidec
  version: 1.1.0
  build: hb9d3cd8_2
  build_number: 2
  subdir: linux-64
  url: https://conda.anaconda.org/conda-forge/linux-64/libbrotlidec-1.1.0-hb9d3cd8_2.conda
  sha256: 2892d512cad096cb03f1b66361deeab58b64e15ba525d6592bb6d609e7045edf
  md5: 9566f0bd264fbd463002e759b8a82401
  depends:
  - __glibc >=2.17,<3.0.a0
  - libbrotlicommon 1.1.0 hb9d3cd8_2
  - libgcc >=13
  license: MIT
  license_family: MIT
  size: 32696
  timestamp: 1725267669305
- kind: conda
  name: libbrotlidec
  version: 1.1.0
  build: hd74edd7_2
  build_number: 2
  subdir: osx-arm64
  url: https://conda.anaconda.org/conda-forge/osx-arm64/libbrotlidec-1.1.0-hd74edd7_2.conda
  sha256: 6c6862eb274f21a7c0b60e5345467a12e6dda8b9af4438c66d496a2c1a538264
  md5: 55e66e68ce55523a6811633dd1ac74e2
  depends:
  - __osx >=11.0
  - libbrotlicommon 1.1.0 hd74edd7_2
  license: MIT
  license_family: MIT
  size: 28378
  timestamp: 1725267980316
- kind: conda
  name: libbrotlienc
  version: 1.1.0
  build: h2466b09_2
  build_number: 2
  subdir: win-64
  url: https://conda.anaconda.org/conda-forge/win-64/libbrotlienc-1.1.0-h2466b09_2.conda
  sha256: 3d0dd7ef505962f107b7ea8f894e0b3dd01bf46852b362c8a7fc136b039bc9e1
  md5: 85741a24d97954a991e55e34bc55990b
  depends:
  - libbrotlicommon 1.1.0 h2466b09_2
  - ucrt >=10.0.20348.0
  - vc >=14.2,<15
  - vc14_runtime >=14.29.30139
  license: MIT
  license_family: MIT
  size: 245929
  timestamp: 1725268238259
- kind: conda
  name: libbrotlienc
  version: 1.1.0
  build: hb9d3cd8_2
  build_number: 2
  subdir: linux-64
  url: https://conda.anaconda.org/conda-forge/linux-64/libbrotlienc-1.1.0-hb9d3cd8_2.conda
  sha256: 779f58174e99de3600e939fa46eddb453ec5d3c60bb46cdaa8b4c127224dbf29
  md5: 06f70867945ea6a84d35836af780f1de
  depends:
  - __glibc >=2.17,<3.0.a0
  - libbrotlicommon 1.1.0 hb9d3cd8_2
  - libgcc >=13
  license: MIT
  license_family: MIT
  size: 281750
  timestamp: 1725267679782
- kind: conda
  name: libbrotlienc
  version: 1.1.0
  build: hd74edd7_2
  build_number: 2
  subdir: osx-arm64
  url: https://conda.anaconda.org/conda-forge/osx-arm64/libbrotlienc-1.1.0-hd74edd7_2.conda
  sha256: eeb1eb0d58b9d02bc1b98dc0a058f104ab168eb2f7d1c7bfa0570a12cfcdb7b7
  md5: 4f3a434504c67b2c42565c0b85c1885c
  depends:
  - __osx >=11.0
  - libbrotlicommon 1.1.0 hd74edd7_2
  license: MIT
  license_family: MIT
  size: 279644
  timestamp: 1725268003553
- kind: conda
  name: libcblas
  version: 3.9.0
  build: 25_linux64_openblas
  build_number: 25
  subdir: linux-64
  url: https://conda.anaconda.org/conda-forge/linux-64/libcblas-3.9.0-25_linux64_openblas.conda
  sha256: ab87b0477078837c91d9cda62a9faca18fba7c57cc77aa779ae24b3ac783b5dd
  md5: 5dbd1b0fc0d01ec5e0e1fbe667281a11
  depends:
  - libblas 3.9.0 25_linux64_openblas
  constrains:
  - liblapack 3.9.0 25_linux64_openblas
  - blas * openblas
  - liblapacke 3.9.0 25_linux64_openblas
  license: BSD-3-Clause
  license_family: BSD
  size: 15613
  timestamp: 1729642905619
- kind: conda
  name: libcblas
  version: 3.9.0
  build: 25_osxarm64_openblas
  build_number: 25
  subdir: osx-arm64
  url: https://conda.anaconda.org/conda-forge/osx-arm64/libcblas-3.9.0-25_osxarm64_openblas.conda
  sha256: d9fa5b6b11252132a3383bbf87bd2f1b9d6248bef1b7e113c2a8ae41b0376218
  md5: 4df0fae81f0b5bf47d48c882b086da11
  depends:
  - libblas 3.9.0 25_osxarm64_openblas
  constrains:
  - blas * openblas
  - liblapack 3.9.0 25_osxarm64_openblas
  - liblapacke 3.9.0 25_osxarm64_openblas
  license: BSD-3-Clause
  license_family: BSD
  size: 15837
  timestamp: 1729643270793
- kind: conda
  name: libcblas
  version: 3.9.0
  build: 25_win64_mkl
  build_number: 25
  subdir: win-64
  url: https://conda.anaconda.org/conda-forge/win-64/libcblas-3.9.0-25_win64_mkl.conda
  sha256: 21528cdfe67dafdb2d21925515a167f13963e002c2b6d06d68984767f731850c
  md5: 3ed189ba03a9888a8013aaee0d67c49d
  depends:
  - libblas 3.9.0 25_win64_mkl
  constrains:
  - blas * mkl
  - liblapack 3.9.0 25_win64_mkl
  - liblapacke 3.9.0 25_win64_mkl
  license: BSD-3-Clause
  license_family: BSD
  size: 3732258
  timestamp: 1729643561581
- kind: conda
  name: libclang-cpp19.1
  version: 19.1.3
  build: default_hb5137d0_0
  subdir: linux-64
  url: https://conda.anaconda.org/conda-forge/linux-64/libclang-cpp19.1-19.1.3-default_hb5137d0_0.conda
  sha256: 576c1826a91f93ef7c433fc6481334d21177996bd72ff6901f58fae8f6a765db
  md5: 311e6a1d041db3d6a8a8437750d4234f
  depends:
  - __glibc >=2.17,<3.0.a0
  - libgcc >=13
  - libllvm19 >=19.1.3,<19.2.0a0
  - libstdcxx >=13
  license: Apache-2.0 WITH LLVM-exception
  license_family: Apache
  size: 20548148
  timestamp: 1730335997703
- kind: conda
  name: libclang13
  version: 19.1.3
  build: default_h9c6a7e4_0
  subdir: linux-64
  url: https://conda.anaconda.org/conda-forge/linux-64/libclang13-19.1.3-default_h9c6a7e4_0.conda
  sha256: 7537cfefd76ffb0208484a2dc7d35d3752c6c42c80edabbc5f0dcae354d4b41e
  md5: b8a8cd77810b20754f358f2327812552
  depends:
  - __glibc >=2.17,<3.0.a0
  - libgcc >=13
  - libllvm19 >=19.1.3,<19.2.0a0
  - libstdcxx >=13
  license: Apache-2.0 WITH LLVM-exception
  license_family: Apache
  size: 11827604
  timestamp: 1730336232401
- kind: conda
  name: libclang13
  version: 19.1.3
  build: default_ha5278ca_0
  subdir: win-64
  url: https://conda.anaconda.org/conda-forge/win-64/libclang13-19.1.3-default_ha5278ca_0.conda
  sha256: 02e9e0ee3f9a7b375d1a268f90f1f2ffe31bccacb904b9f36270255e9a02df6e
  md5: fe6aa50eeb307558f8974f115305388f
  depends:
  - libzlib >=1.3.1,<2.0a0
  - ucrt >=10.0.20348.0
  - vc >=14.2,<15
  - vc14_runtime >=14.29.30139
  - zstd >=1.5.6,<1.6.0a0
  license: Apache-2.0 WITH LLVM-exception
  license_family: Apache
  size: 26749218
  timestamp: 1730355727736
- kind: conda
  name: libcups
  version: 2.3.3
  build: h4637d8d_4
  build_number: 4
  subdir: linux-64
  url: https://conda.anaconda.org/conda-forge/linux-64/libcups-2.3.3-h4637d8d_4.conda
  sha256: bc67b9b21078c99c6bd8595fe7e1ed6da1f721007726e717f0449de7032798c4
  md5: d4529f4dff3057982a7617c7ac58fde3
  depends:
  - krb5 >=1.21.1,<1.22.0a0
  - libgcc-ng >=12
  - libstdcxx-ng >=12
  - libzlib >=1.2.13,<2.0.0a0
  license: Apache-2.0
  license_family: Apache
  size: 4519402
  timestamp: 1689195353551
- kind: conda
  name: libcurl
  version: 8.10.1
  build: h13a7ad3_0
  subdir: osx-arm64
  url: https://conda.anaconda.org/conda-forge/osx-arm64/libcurl-8.10.1-h13a7ad3_0.conda
  sha256: 983a977c5627f975a930542c8aabb46089ec6ea72f28d9c4d3ee8eafaf2fc25a
  md5: d84030d0863ffe7dea00b9a807fee961
  depends:
  - __osx >=11.0
  - krb5 >=1.21.3,<1.22.0a0
  - libnghttp2 >=1.58.0,<2.0a0
  - libssh2 >=1.11.0,<2.0a0
  - libzlib >=1.3.1,<2.0a0
  - openssl >=3.3.2,<4.0a0
  - zstd >=1.5.6,<1.6.0a0
  license: curl
  license_family: MIT
  size: 379948
  timestamp: 1726660033582
- kind: conda
  name: libcurl
  version: 8.10.1
  build: h1ee3ff0_0
  subdir: win-64
  url: https://conda.anaconda.org/conda-forge/win-64/libcurl-8.10.1-h1ee3ff0_0.conda
  sha256: dfbac497c4fee74f67391f9c4a40cab559468b7d04ff9fad4b404a26b5e1d5b8
  md5: 7ead800e22ff7b4bccb73e42a8f7a0f4
  depends:
  - krb5 >=1.21.3,<1.22.0a0
  - libssh2 >=1.11.0,<2.0a0
  - libzlib >=1.3.1,<2.0a0
  - ucrt >=10.0.20348.0
  - vc >=14.2,<15
  - vc14_runtime >=14.29.30139
  license: curl
  license_family: MIT
  size: 342388
  timestamp: 1726660508261
- kind: conda
  name: libcurl
  version: 8.10.1
  build: hbbe4b11_0
  subdir: linux-64
  url: https://conda.anaconda.org/conda-forge/linux-64/libcurl-8.10.1-hbbe4b11_0.conda
  sha256: 54e6114dfce566c3a22ad3b7b309657e3600cdb668398e95f1301360d5d52c99
  md5: 6e801c50a40301f6978c53976917b277
  depends:
  - __glibc >=2.17,<3.0.a0
  - krb5 >=1.21.3,<1.22.0a0
  - libgcc >=13
  - libnghttp2 >=1.58.0,<2.0a0
  - libssh2 >=1.11.0,<2.0a0
  - libzlib >=1.3.1,<2.0a0
  - openssl >=3.3.2,<4.0a0
  - zstd >=1.5.6,<1.6.0a0
  license: curl
  license_family: MIT
  size: 424900
  timestamp: 1726659794676
- kind: conda
  name: libcxx
  version: 19.1.3
  build: ha82da77_0
  subdir: osx-arm64
  url: https://conda.anaconda.org/conda-forge/osx-arm64/libcxx-19.1.3-ha82da77_0.conda
  sha256: 6d062760c6439e75b9a44d800d89aff60fe3441998d87506c62dc94c50412ef4
  md5: bf691071fba4734984231617783225bc
  depends:
  - __osx >=11.0
  license: Apache-2.0 WITH LLVM-exception
  license_family: Apache
  size: 520771
  timestamp: 1730314603920
- kind: conda
  name: libdeflate
  version: '1.22'
  build: h2466b09_0
  subdir: win-64
  url: https://conda.anaconda.org/conda-forge/win-64/libdeflate-1.22-h2466b09_0.conda
  sha256: 579c634b7de8869cb1d76eccd4c032dc275d5a017212128502ea4dc828a5b361
  md5: a3439ce12d4e3cd887270d9436f9a4c8
  depends:
  - ucrt >=10.0.20348.0
  - vc >=14.2,<15
  - vc14_runtime >=14.29.30139
  license: MIT
  license_family: MIT
  size: 155506
  timestamp: 1728177485361
- kind: conda
  name: libdeflate
  version: '1.22'
  build: hb9d3cd8_0
  subdir: linux-64
  url: https://conda.anaconda.org/conda-forge/linux-64/libdeflate-1.22-hb9d3cd8_0.conda
  sha256: 780f0530a3adfc1497ba49d626931c6afc978c540e1abfde6ccd57128ded6ad6
  md5: b422943d5d772b7cc858b36ad2a92db5
  depends:
  - __glibc >=2.17,<3.0.a0
  - libgcc >=13
  license: MIT
  license_family: MIT
  size: 72242
  timestamp: 1728177071251
- kind: conda
  name: libdeflate
  version: '1.22'
  build: hd74edd7_0
  subdir: osx-arm64
  url: https://conda.anaconda.org/conda-forge/osx-arm64/libdeflate-1.22-hd74edd7_0.conda
  sha256: 3552894ca62bebc33d05982937cda25a4fa19e56a82af2ff20944ff4c2532fda
  md5: 2d3e3f3d8ab315748420ef58d5a3ae0f
  depends:
  - __osx >=11.0
  license: MIT
  license_family: MIT
  size: 54089
  timestamp: 1728177149927
- kind: conda
  name: libdrm
  version: 2.4.123
  build: hb9d3cd8_0
  subdir: linux-64
  url: https://conda.anaconda.org/conda-forge/linux-64/libdrm-2.4.123-hb9d3cd8_0.conda
  sha256: 5f274243fc7480b721a4ed6623c72d07b86a508a1363a85f0f16451ab655ace8
  md5: ee605e794bdc14e2b7f84c4faa0d8c2c
  depends:
  - __glibc >=2.17,<3.0.a0
  - libgcc-ng >=13
  - libpciaccess >=0.18,<0.19.0a0
  license: MIT
  license_family: MIT
  size: 303108
  timestamp: 1724719521496
- kind: conda
  name: libedit
  version: 3.1.20191231
  build: hc8eb9b7_2
  build_number: 2
  subdir: osx-arm64
  url: https://conda.anaconda.org/conda-forge/osx-arm64/libedit-3.1.20191231-hc8eb9b7_2.tar.bz2
  sha256: 3912636197933ecfe4692634119e8644904b41a58f30cad9d1fc02f6ba4d9fca
  md5: 30e4362988a2623e9eb34337b83e01f9
  depends:
  - ncurses >=6.2,<7.0.0a0
  license: BSD-2-Clause
  license_family: BSD
  size: 96607
  timestamp: 1597616630749
- kind: conda
  name: libedit
  version: 3.1.20191231
  build: he28a2e2_2
  build_number: 2
  subdir: linux-64
  url: https://conda.anaconda.org/conda-forge/linux-64/libedit-3.1.20191231-he28a2e2_2.tar.bz2
  sha256: a57d37c236d8f7c886e01656f4949d9dcca131d2a0728609c6f7fa338b65f1cf
  md5: 4d331e44109e3f0e19b4cb8f9b82f3e1
  depends:
  - libgcc-ng >=7.5.0
  - ncurses >=6.2,<7.0.0a0
  license: BSD-2-Clause
  license_family: BSD
  size: 123878
  timestamp: 1597616541093
- kind: conda
  name: libegl
  version: 1.7.0
  build: ha4b6fd6_2
  build_number: 2
  subdir: linux-64
  url: https://conda.anaconda.org/conda-forge/linux-64/libegl-1.7.0-ha4b6fd6_2.conda
  sha256: 7fd5408d359d05a969133e47af580183fbf38e2235b562193d427bb9dad79723
  md5: c151d5eb730e9b7480e6d48c0fc44048
  depends:
  - __glibc >=2.17,<3.0.a0
  - libglvnd 1.7.0 ha4b6fd6_2
  license: LicenseRef-libglvnd
  size: 44840
  timestamp: 1731330973553
- kind: conda
  name: libev
  version: '4.33'
  build: h93a5062_2
  build_number: 2
  subdir: osx-arm64
  url: https://conda.anaconda.org/conda-forge/osx-arm64/libev-4.33-h93a5062_2.conda
  sha256: 95cecb3902fbe0399c3a7e67a5bed1db813e5ab0e22f4023a5e0f722f2cc214f
  md5: 36d33e440c31857372a72137f78bacf5
  license: BSD-2-Clause
  license_family: BSD
  size: 107458
  timestamp: 1702146414478
- kind: conda
  name: libev
  version: '4.33'
  build: hd590300_2
  build_number: 2
  subdir: linux-64
  url: https://conda.anaconda.org/conda-forge/linux-64/libev-4.33-hd590300_2.conda
  sha256: 1cd6048169fa0395af74ed5d8f1716e22c19a81a8a36f934c110ca3ad4dd27b4
  md5: 172bf1cd1ff8629f2b1179945ed45055
  depends:
  - libgcc-ng >=12
  license: BSD-2-Clause
  license_family: BSD
  size: 112766
  timestamp: 1702146165126
- kind: conda
  name: libexpat
  version: 2.6.4
  build: h286801f_0
  subdir: osx-arm64
  url: https://conda.anaconda.org/conda-forge/osx-arm64/libexpat-2.6.4-h286801f_0.conda
  sha256: e42ab5ace927ee7c84e3f0f7d813671e1cf3529f5f06ee5899606630498c2745
  md5: 38d2656dd914feb0cab8c629370768bf
  depends:
  - __osx >=11.0
  constrains:
  - expat 2.6.4.*
  license: MIT
  license_family: MIT
  size: 64693
  timestamp: 1730967175868
- kind: conda
  name: libexpat
  version: 2.6.4
  build: h5888daf_0
  subdir: linux-64
  url: https://conda.anaconda.org/conda-forge/linux-64/libexpat-2.6.4-h5888daf_0.conda
  sha256: 56541b98447b58e52d824bd59d6382d609e11de1f8adf20b23143e353d2b8d26
  md5: db833e03127376d461e1e13e76f09b6c
  depends:
  - __glibc >=2.17,<3.0.a0
  - libgcc >=13
  constrains:
  - expat 2.6.4.*
  license: MIT
  license_family: MIT
  size: 73304
  timestamp: 1730967041968
- kind: conda
  name: libexpat
  version: 2.6.4
  build: he0c23c2_0
  subdir: win-64
  url: https://conda.anaconda.org/conda-forge/win-64/libexpat-2.6.4-he0c23c2_0.conda
  sha256: 0c0447bf20d1013d5603499de93a16b6faa92d7ead870d96305c0f065b6a5a12
  md5: eb383771c680aa792feb529eaf9df82f
  depends:
  - ucrt >=10.0.20348.0
  - vc >=14.2,<15
  - vc14_runtime >=14.29.30139
  constrains:
  - expat 2.6.4.*
  license: MIT
  license_family: MIT
  size: 139068
  timestamp: 1730967442102
- kind: conda
  name: libffi
  version: 3.4.2
  build: h3422bc3_5
  build_number: 5
  subdir: osx-arm64
  url: https://conda.anaconda.org/conda-forge/osx-arm64/libffi-3.4.2-h3422bc3_5.tar.bz2
  sha256: 41b3d13efb775e340e4dba549ab5c029611ea6918703096b2eaa9c015c0750ca
  md5: 086914b672be056eb70fd4285b6783b6
  license: MIT
  license_family: MIT
  size: 39020
  timestamp: 1636488587153
- kind: conda
  name: libffi
  version: 3.4.2
  build: h7f98852_5
  build_number: 5
  subdir: linux-64
  url: https://conda.anaconda.org/conda-forge/linux-64/libffi-3.4.2-h7f98852_5.tar.bz2
  sha256: ab6e9856c21709b7b517e940ae7028ae0737546122f83c2aa5d692860c3b149e
  md5: d645c6d2ac96843a2bfaccd2d62b3ac3
  depends:
  - libgcc-ng >=9.4.0
  license: MIT
  license_family: MIT
  size: 58292
  timestamp: 1636488182923
- kind: conda
  name: libffi
  version: 3.4.2
  build: h8ffe710_5
  build_number: 5
  subdir: win-64
  url: https://conda.anaconda.org/conda-forge/win-64/libffi-3.4.2-h8ffe710_5.tar.bz2
  sha256: 1951ab740f80660e9bc07d2ed3aefb874d78c107264fd810f24a1a6211d4b1a5
  md5: 2c96d1b6915b408893f9472569dee135
  depends:
  - vc >=14.1,<15.0a0
  - vs2015_runtime >=14.16.27012
  license: MIT
  license_family: MIT
  size: 42063
  timestamp: 1636489106777
- kind: conda
  name: libgcc
  version: 14.2.0
  build: h77fa898_1
  build_number: 1
  subdir: linux-64
  url: https://conda.anaconda.org/conda-forge/linux-64/libgcc-14.2.0-h77fa898_1.conda
  sha256: 53eb8a79365e58849e7b1a068d31f4f9e718dc938d6f2c03e960345739a03569
  md5: 3cb76c3f10d3bc7f1105b2fc9db984df
  depends:
  - _libgcc_mutex 0.1 conda_forge
  - _openmp_mutex >=4.5
  constrains:
  - libgomp 14.2.0 h77fa898_1
  - libgcc-ng ==14.2.0=*_1
  license: GPL-3.0-only WITH GCC-exception-3.1
  license_family: GPL
  size: 848745
  timestamp: 1729027721139
- kind: conda
  name: libgcc-devel_linux-64
  version: 14.2.0
  build: h41c2201_101
  build_number: 101
  subdir: noarch
  noarch: generic
  url: https://conda.anaconda.org/conda-forge/noarch/libgcc-devel_linux-64-14.2.0-h41c2201_101.conda
  sha256: 939f73ccab0ef61d02b26e348adcbf0ebd249914073a62e861ca45d125c9335c
  md5: fb126e22f5350c15fec6ddbd062f4871
  depends:
  - __unix
  license: GPL-3.0-only WITH GCC-exception-3.1
  license_family: GPL
  size: 2753144
  timestamp: 1729027627734
- kind: conda
  name: libgcc-ng
  version: 14.2.0
  build: h69a702a_1
  build_number: 1
  subdir: linux-64
  url: https://conda.anaconda.org/conda-forge/linux-64/libgcc-ng-14.2.0-h69a702a_1.conda
  sha256: 3a76969c80e9af8b6e7a55090088bc41da4cffcde9e2c71b17f44d37b7cb87f7
  md5: e39480b9ca41323497b05492a63bc35b
  depends:
  - libgcc 14.2.0 h77fa898_1
  license: GPL-3.0-only WITH GCC-exception-3.1
  license_family: GPL
  size: 54142
  timestamp: 1729027726517
- kind: conda
  name: libgfortran
  version: 5.0.0
  build: 13_2_0_hd922786_3
  build_number: 3
  subdir: osx-arm64
  url: https://conda.anaconda.org/conda-forge/osx-arm64/libgfortran-5.0.0-13_2_0_hd922786_3.conda
  sha256: 44e541b4821c96b28b27fef5630883a60ce4fee91fd9c79f25a199f8f73f337b
  md5: 4a55d9e169114b2b90d3ec4604cd7bbf
  depends:
  - libgfortran5 13.2.0 hf226fd6_3
  license: GPL-3.0-only WITH GCC-exception-3.1
  license_family: GPL
  size: 110233
  timestamp: 1707330749033
- kind: conda
  name: libgfortran
  version: 14.2.0
  build: h69a702a_1
  build_number: 1
  subdir: linux-64
  url: https://conda.anaconda.org/conda-forge/linux-64/libgfortran-14.2.0-h69a702a_1.conda
  sha256: fc9e7f22a17faf74da904ebfc4d88699013d2992e55505e4aa0eb01770290977
  md5: f1fd30127802683586f768875127a987
  depends:
  - libgfortran5 14.2.0 hd5240d6_1
  constrains:
  - libgfortran-ng ==14.2.0=*_1
  license: GPL-3.0-only WITH GCC-exception-3.1
  license_family: GPL
  size: 53997
  timestamp: 1729027752995
- kind: conda
  name: libgfortran-ng
  version: 14.2.0
  build: h69a702a_1
  build_number: 1
  subdir: linux-64
  url: https://conda.anaconda.org/conda-forge/linux-64/libgfortran-ng-14.2.0-h69a702a_1.conda
  sha256: 423f1e2403f0c665748e42d335e421e53fd03c08d457cfb6f360d329d9459851
  md5: 0a7f4cd238267c88e5d69f7826a407eb
  depends:
  - libgfortran 14.2.0 h69a702a_1
  license: GPL-3.0-only WITH GCC-exception-3.1
  license_family: GPL
  size: 54106
  timestamp: 1729027945817
- kind: conda
  name: libgfortran5
  version: 13.2.0
  build: hf226fd6_3
  build_number: 3
  subdir: osx-arm64
  url: https://conda.anaconda.org/conda-forge/osx-arm64/libgfortran5-13.2.0-hf226fd6_3.conda
  sha256: bafc679eedb468a86aa4636061c55966186399ee0a04b605920d208d97ac579a
  md5: 66ac81d54e95c534ae488726c1f698ea
  depends:
  - llvm-openmp >=8.0.0
  constrains:
  - libgfortran 5.0.0 13_2_0_*_3
  license: GPL-3.0-only WITH GCC-exception-3.1
  license_family: GPL
  size: 997381
  timestamp: 1707330687590
- kind: conda
  name: libgfortran5
  version: 14.2.0
  build: hd5240d6_1
  build_number: 1
  subdir: linux-64
  url: https://conda.anaconda.org/conda-forge/linux-64/libgfortran5-14.2.0-hd5240d6_1.conda
  sha256: d149a37ca73611e425041f33b9d8dbed6e52ec506fe8cc1fc0ee054bddeb6d5d
  md5: 9822b874ea29af082e5d36098d25427d
  depends:
  - libgcc >=14.2.0
  constrains:
  - libgfortran 14.2.0
  license: GPL-3.0-only WITH GCC-exception-3.1
  license_family: GPL
  size: 1462645
  timestamp: 1729027735353
- kind: conda
  name: libgl
  version: 1.7.0
  build: ha4b6fd6_2
  build_number: 2
  subdir: linux-64
  url: https://conda.anaconda.org/conda-forge/linux-64/libgl-1.7.0-ha4b6fd6_2.conda
  sha256: dc2752241fa3d9e40ce552c1942d0a4b5eeb93740c9723873f6fcf8d39ef8d2d
  md5: 928b8be80851f5d8ffb016f9c81dae7a
  depends:
  - __glibc >=2.17,<3.0.a0
  - libglvnd 1.7.0 ha4b6fd6_2
  - libglx 1.7.0 ha4b6fd6_2
  license: LicenseRef-libglvnd
  size: 134712
  timestamp: 1731330998354
- kind: conda
  name: libglib
  version: 2.82.2
  build: h2ff4ddf_0
  subdir: linux-64
  url: https://conda.anaconda.org/conda-forge/linux-64/libglib-2.82.2-h2ff4ddf_0.conda
  sha256: 49ee9401d483a76423461c50dcd37f91d070efaec7e4dc2828d8cdd2ce694231
  md5: 13e8e54035ddd2b91875ba399f0f7c04
  depends:
  - __glibc >=2.17,<3.0.a0
  - libffi >=3.4,<4.0a0
  - libgcc >=13
  - libiconv >=1.17,<2.0a0
  - libzlib >=1.3.1,<2.0a0
  - pcre2 >=10.44,<10.45.0a0
  constrains:
  - glib 2.82.2 *_0
  license: LGPL-2.1-or-later
  size: 3931898
  timestamp: 1729191404130
- kind: conda
  name: libglib
  version: 2.82.2
  build: h7025463_0
  subdir: win-64
  url: https://conda.anaconda.org/conda-forge/win-64/libglib-2.82.2-h7025463_0.conda
  sha256: 7dfbf492b736f8d379f8c3b32a823f0bf2167ff69963e4c940339b146a04c54a
  md5: 3e379c1b908a7101ecbc503def24613f
  depends:
  - libffi >=3.4,<4.0a0
  - libiconv >=1.17,<2.0a0
  - libintl >=0.22.5,<1.0a0
  - libzlib >=1.3.1,<2.0a0
  - pcre2 >=10.44,<10.45.0a0
  - ucrt >=10.0.20348.0
  - vc >=14.2,<15
  - vc14_runtime >=14.29.30139
  constrains:
  - glib 2.82.2 *_0
  license: LGPL-2.1-or-later
  size: 3810166
  timestamp: 1729192227078
- kind: conda
  name: libglvnd
  version: 1.7.0
  build: ha4b6fd6_2
  build_number: 2
  subdir: linux-64
  url: https://conda.anaconda.org/conda-forge/linux-64/libglvnd-1.7.0-ha4b6fd6_2.conda
  sha256: 1175f8a7a0c68b7f81962699751bb6574e6f07db4c9f72825f978e3016f46850
  md5: 434ca7e50e40f4918ab701e3facd59a0
  depends:
  - __glibc >=2.17,<3.0.a0
  license: LicenseRef-libglvnd
  size: 132463
  timestamp: 1731330968309
- kind: conda
  name: libglx
  version: 1.7.0
  build: ha4b6fd6_2
  build_number: 2
  subdir: linux-64
  url: https://conda.anaconda.org/conda-forge/linux-64/libglx-1.7.0-ha4b6fd6_2.conda
  sha256: 2d35a679624a93ce5b3e9dd301fff92343db609b79f0363e6d0ceb3a6478bfa7
  md5: c8013e438185f33b13814c5c488acd5c
  depends:
  - __glibc >=2.17,<3.0.a0
  - libglvnd 1.7.0 ha4b6fd6_2
  - xorg-libx11 >=1.8.10,<2.0a0
  license: LicenseRef-libglvnd
  size: 75504
  timestamp: 1731330988898
- kind: conda
  name: libgomp
  version: 14.2.0
  build: h77fa898_1
  build_number: 1
  subdir: linux-64
  url: https://conda.anaconda.org/conda-forge/linux-64/libgomp-14.2.0-h77fa898_1.conda
  sha256: 1911c29975ec99b6b906904040c855772ccb265a1c79d5d75c8ceec4ed89cd63
  md5: cc3573974587f12dda90d96e3e55a702
  depends:
  - _libgcc_mutex 0.1 conda_forge
  license: GPL-3.0-only WITH GCC-exception-3.1
  license_family: GPL
  size: 460992
  timestamp: 1729027639220
- kind: conda
  name: libhwloc
  version: 2.11.1
  build: default_h8125262_1000
  build_number: 1000
  subdir: win-64
  url: https://conda.anaconda.org/conda-forge/win-64/libhwloc-2.11.1-default_h8125262_1000.conda
  sha256: 92728e292640186759d6dddae3334a1bc0b139740b736ffaeccb825fb8c07a2e
  md5: 933bad6e4658157f1aec9b171374fde2
  depends:
  - libxml2 >=2.12.7,<3.0a0
  - pthreads-win32
  - ucrt >=10.0.20348.0
  - vc >=14.2,<15
  - vc14_runtime >=14.29.30139
  license: BSD-3-Clause
  license_family: BSD
  size: 2379689
  timestamp: 1720461835526
- kind: conda
  name: libiconv
  version: '1.17'
  build: h0d3ecfb_2
  build_number: 2
  subdir: osx-arm64
  url: https://conda.anaconda.org/conda-forge/osx-arm64/libiconv-1.17-h0d3ecfb_2.conda
  sha256: bc7de5097b97bcafcf7deaaed505f7ce02f648aac8eccc0d5a47cc599a1d0304
  md5: 69bda57310071cf6d2b86caf11573d2d
  license: LGPL-2.1-only
  size: 676469
  timestamp: 1702682458114
- kind: conda
  name: libiconv
  version: '1.17'
  build: hcfcfb64_2
  build_number: 2
  subdir: win-64
  url: https://conda.anaconda.org/conda-forge/win-64/libiconv-1.17-hcfcfb64_2.conda
  sha256: 5f844dd19b046d43174ad80c6ea75b5d504020e3b63cfbc4ace97b8730d35c7b
  md5: e1eb10b1cca179f2baa3601e4efc8712
  depends:
  - ucrt >=10.0.20348.0
  - vc >=14.2,<15
  - vc14_runtime >=14.29.30139
  license: LGPL-2.1-only
  size: 636146
  timestamp: 1702682547199
- kind: conda
  name: libiconv
  version: '1.17'
  build: hd590300_2
  build_number: 2
  subdir: linux-64
  url: https://conda.anaconda.org/conda-forge/linux-64/libiconv-1.17-hd590300_2.conda
  sha256: 8ac2f6a9f186e76539439e50505d98581472fedb347a20e7d1f36429849f05c9
  md5: d66573916ffcf376178462f1b61c941e
  depends:
  - libgcc-ng >=12
  license: LGPL-2.1-only
  size: 705775
  timestamp: 1702682170569
- kind: conda
  name: libintl
  version: 0.22.5
  build: h5728263_3
  build_number: 3
  subdir: win-64
  url: https://conda.anaconda.org/conda-forge/win-64/libintl-0.22.5-h5728263_3.conda
  sha256: c7e4600f28bcada8ea81456a6530c2329312519efcf0c886030ada38976b0511
  md5: 2cf0cf76cc15d360dfa2f17fd6cf9772
  depends:
  - libiconv >=1.17,<2.0a0
  license: LGPL-2.1-or-later
  size: 95568
  timestamp: 1723629479451
- kind: conda
  name: libjpeg-turbo
  version: 3.0.0
  build: hb547adb_1
  build_number: 1
  subdir: osx-arm64
  url: https://conda.anaconda.org/conda-forge/osx-arm64/libjpeg-turbo-3.0.0-hb547adb_1.conda
  sha256: a42054eaa38e84fc1e5ab443facac4bbc9d1b6b6f23f54b7bf4f1eb687e1d993
  md5: 3ff1e053dc3a2b8e36b9bfa4256a58d1
  constrains:
  - jpeg <0.0.0a
  license: IJG AND BSD-3-Clause AND Zlib
  size: 547541
  timestamp: 1694475104253
- kind: conda
  name: libjpeg-turbo
  version: 3.0.0
  build: hcfcfb64_1
  build_number: 1
  subdir: win-64
  url: https://conda.anaconda.org/conda-forge/win-64/libjpeg-turbo-3.0.0-hcfcfb64_1.conda
  sha256: 4e7808e3098b4b4ed7e287f63bb24f9045cc4d95bfd39f0db870fc2837d74dff
  md5: 3f1b948619c45b1ca714d60c7389092c
  depends:
  - ucrt >=10.0.20348.0
  - vc >=14.2,<15
  - vc14_runtime >=14.29.30139
  constrains:
  - jpeg <0.0.0a
  license: IJG AND BSD-3-Clause AND Zlib
  size: 822966
  timestamp: 1694475223854
- kind: conda
  name: libjpeg-turbo
  version: 3.0.0
  build: hd590300_1
  build_number: 1
  subdir: linux-64
  url: https://conda.anaconda.org/conda-forge/linux-64/libjpeg-turbo-3.0.0-hd590300_1.conda
  sha256: b954e09b7e49c2f2433d6f3bb73868eda5e378278b0f8c1dd10a7ef090e14f2f
  md5: ea25936bb4080d843790b586850f82b8
  depends:
  - libgcc-ng >=12
  constrains:
  - jpeg <0.0.0a
  license: IJG AND BSD-3-Clause AND Zlib
  size: 618575
  timestamp: 1694474974816
- kind: conda
  name: liblapack
  version: 3.9.0
  build: 25_linux64_openblas
  build_number: 25
  subdir: linux-64
  url: https://conda.anaconda.org/conda-forge/linux-64/liblapack-3.9.0-25_linux64_openblas.conda
  sha256: 9d1ff017714edb2d84868f0f931a4a0e7c289a971062b2ac66cfc8145df7e20e
  md5: 4dc03a53fc69371a6158d0ed37214cd3
  depends:
  - libblas 3.9.0 25_linux64_openblas
  constrains:
  - liblapacke 3.9.0 25_linux64_openblas
  - libcblas 3.9.0 25_linux64_openblas
  - blas * openblas
  license: BSD-3-Clause
  license_family: BSD
  size: 15608
  timestamp: 1729642910812
- kind: conda
  name: liblapack
  version: 3.9.0
  build: 25_osxarm64_openblas
  build_number: 25
  subdir: osx-arm64
  url: https://conda.anaconda.org/conda-forge/osx-arm64/liblapack-3.9.0-25_osxarm64_openblas.conda
  sha256: fdd742407672a9af20e70764550cf18b3ab67f12e48bf04163b90492fbc401e7
  md5: 19bbddfec972d401838330453186108d
  depends:
  - libblas 3.9.0 25_osxarm64_openblas
  constrains:
  - blas * openblas
  - liblapacke 3.9.0 25_osxarm64_openblas
  - libcblas 3.9.0 25_osxarm64_openblas
  license: BSD-3-Clause
  license_family: BSD
  size: 15823
  timestamp: 1729643275943
- kind: conda
  name: liblapack
  version: 3.9.0
  build: 25_win64_mkl
  build_number: 25
  subdir: win-64
  url: https://conda.anaconda.org/conda-forge/win-64/liblapack-3.9.0-25_win64_mkl.conda
  sha256: 98c13a28596389539abe3f608c6fbd2826df47671f77c58a331df878c6140c53
  md5: f716ef84564c574e8e74ae725f5d5f93
  depends:
  - libblas 3.9.0 25_win64_mkl
  constrains:
  - blas * mkl
  - libcblas 3.9.0 25_win64_mkl
  - liblapacke 3.9.0 25_win64_mkl
  license: BSD-3-Clause
  license_family: BSD
  size: 3736560
  timestamp: 1729643588182
- kind: conda
  name: libllvm19
  version: 19.1.3
  build: ha7bfdaf_0
  subdir: linux-64
  url: https://conda.anaconda.org/conda-forge/linux-64/libllvm19-19.1.3-ha7bfdaf_0.conda
  sha256: 44502d37011472549367110a58ea78ff6c627f9436d1e4ebb5b34f80763dbf2a
  md5: 8bd654307c455162668cd66e36494000
  depends:
  - __glibc >=2.17,<3.0.a0
  - libgcc >=13
  - libstdcxx >=13
  - libxml2 >=2.13.4,<3.0a0
  - libzlib >=1.3.1,<2.0a0
  - zstd >=1.5.6,<1.6.0a0
  license: Apache-2.0 WITH LLVM-exception
  license_family: Apache
  size: 40124530
  timestamp: 1730301303455
- kind: conda
  name: libnetcdf
  version: 4.9.2
  build: nompi_h135f659_114
  build_number: 114
  subdir: linux-64
  url: https://conda.anaconda.org/conda-forge/linux-64/libnetcdf-4.9.2-nompi_h135f659_114.conda
  sha256: 055572a4c8a1c3f9ac60071ee678f5ea49cfd7ac60a636d817988a6f9d6de6ae
  md5: a908e463c710bd6b10a9eaa89fdf003c
  depends:
  - blosc >=1.21.5,<2.0a0
  - bzip2 >=1.0.8,<2.0a0
  - hdf4 >=4.2.15,<4.2.16.0a0
  - hdf5 >=1.14.3,<1.14.4.0a0
  - libaec >=1.1.3,<2.0a0
  - libcurl >=8.8.0,<9.0a0
  - libgcc-ng >=12
  - libstdcxx-ng >=12
  - libxml2 >=2.12.7,<3.0a0
  - libzip >=1.10.1,<2.0a0
  - libzlib >=1.2.13,<2.0a0
  - openssl >=3.3.1,<4.0a0
  - zlib
  - zstd >=1.5.6,<1.6.0a0
  license: MIT
  license_family: MIT
  size: 849172
  timestamp: 1717671645362
- kind: conda
  name: libnetcdf
  version: 4.9.2
  build: nompi_h92078aa_114
  build_number: 114
  subdir: win-64
  url: https://conda.anaconda.org/conda-forge/win-64/libnetcdf-4.9.2-nompi_h92078aa_114.conda
  sha256: 111fb98bf02e717c69eb78388a5b03dc7af05bfa840ac51c2b31beb70bf42318
  md5: 819507db3802d9a179de4d161285c22f
  depends:
  - blosc >=1.21.5,<2.0a0
  - bzip2 >=1.0.8,<2.0a0
  - hdf4 >=4.2.15,<4.2.16.0a0
  - hdf5 >=1.14.3,<1.14.4.0a0
  - libaec >=1.1.3,<2.0a0
  - libcurl >=8.8.0,<9.0a0
  - libxml2 >=2.12.7,<3.0a0
  - libzip >=1.10.1,<2.0a0
  - libzlib >=1.2.13,<2.0a0
  - ucrt >=10.0.20348.0
  - vc >=14.2,<15
  - vc14_runtime >=14.29.30139
  - zlib
  - zstd >=1.5.6,<1.6.0a0
  license: MIT
  license_family: MIT
  size: 624793
  timestamp: 1717672198533
- kind: conda
  name: libnetcdf
  version: 4.9.2
  build: nompi_he469be0_114
  build_number: 114
  subdir: osx-arm64
  url: https://conda.anaconda.org/conda-forge/osx-arm64/libnetcdf-4.9.2-nompi_he469be0_114.conda
  sha256: aeac591ba859f9cf775993e8b7f21e50803405d41ef363dc4981d114e8df88a8
  md5: 8fd3ce6d910ed831c130c391c4364d3f
  depends:
  - __osx >=11.0
  - blosc >=1.21.5,<2.0a0
  - bzip2 >=1.0.8,<2.0a0
  - hdf4 >=4.2.15,<4.2.16.0a0
  - hdf5 >=1.14.3,<1.14.4.0a0
  - libaec >=1.1.3,<2.0a0
  - libcurl >=8.8.0,<9.0a0
  - libcxx >=16
  - libxml2 >=2.12.7,<3.0a0
  - libzip >=1.10.1,<2.0a0
  - libzlib >=1.2.13,<2.0a0
  - openssl >=3.3.1,<4.0a0
  - zlib
  - zstd >=1.5.6,<1.6.0a0
  license: MIT
  license_family: MIT
  size: 681051
  timestamp: 1717671966211
- kind: conda
  name: libnghttp2
  version: 1.64.0
  build: h161d5f1_0
  subdir: linux-64
  url: https://conda.anaconda.org/conda-forge/linux-64/libnghttp2-1.64.0-h161d5f1_0.conda
  sha256: b0f2b3695b13a989f75d8fd7f4778e1c7aabe3b36db83f0fe80b2cd812c0e975
  md5: 19e57602824042dfd0446292ef90488b
  depends:
  - __glibc >=2.17,<3.0.a0
  - c-ares >=1.32.3,<2.0a0
  - libev >=4.33,<4.34.0a0
  - libev >=4.33,<5.0a0
  - libgcc >=13
  - libstdcxx >=13
  - libzlib >=1.3.1,<2.0a0
  - openssl >=3.3.2,<4.0a0
  license: MIT
  license_family: MIT
  size: 647599
  timestamp: 1729571887612
- kind: conda
  name: libnghttp2
  version: 1.64.0
  build: h6d7220d_0
  subdir: osx-arm64
  url: https://conda.anaconda.org/conda-forge/osx-arm64/libnghttp2-1.64.0-h6d7220d_0.conda
  sha256: 00cc685824f39f51be5233b54e19f45abd60de5d8847f1a56906f8936648b72f
  md5: 3408c02539cee5f1141f9f11450b6a51
  depends:
  - __osx >=11.0
  - c-ares >=1.34.2,<2.0a0
  - libcxx >=17
  - libev >=4.33,<4.34.0a0
  - libev >=4.33,<5.0a0
  - libzlib >=1.3.1,<2.0a0
  - openssl >=3.3.2,<4.0a0
  license: MIT
  license_family: MIT
  size: 566719
  timestamp: 1729572385640
- kind: conda
  name: libnsl
  version: 2.0.1
  build: hd590300_0
  subdir: linux-64
  url: https://conda.anaconda.org/conda-forge/linux-64/libnsl-2.0.1-hd590300_0.conda
  sha256: 26d77a3bb4dceeedc2a41bd688564fe71bf2d149fdcf117049970bc02ff1add6
  md5: 30fd6e37fe21f86f4bd26d6ee73eeec7
  depends:
  - libgcc-ng >=12
  license: LGPL-2.1-only
  license_family: GPL
  size: 33408
  timestamp: 1697359010159
- kind: conda
  name: libntlm
  version: '1.4'
  build: h7f98852_1002
  build_number: 1002
  subdir: linux-64
  url: https://conda.anaconda.org/conda-forge/linux-64/libntlm-1.4-h7f98852_1002.tar.bz2
  sha256: 63244b73156033ea3b7c2a1581526e79b4670349d64b15f645dcdb12de441d1a
  md5: e728e874159b042d92b90238a3cb0dc2
  depends:
  - libgcc-ng >=9.3.0
  license: LGPL-2.1-or-later
  size: 33201
  timestamp: 1609781914458
- kind: conda
  name: libopenblas
  version: 0.3.28
  build: openmp_hf332438_1
  build_number: 1
  subdir: osx-arm64
  url: https://conda.anaconda.org/conda-forge/osx-arm64/libopenblas-0.3.28-openmp_hf332438_1.conda
  sha256: 62bb669c37a845129096f73d446cdb6bb170e4927f2fea2b661329680dbbc373
  md5: 40803a48d947c8639da6704e9a44d3ce
  depends:
  - __osx >=11.0
  - libgfortran 5.*
  - libgfortran5 >=13.2.0
  - llvm-openmp >=18.1.8
  constrains:
  - openblas >=0.3.28,<0.3.29.0a0
  license: BSD-3-Clause
  license_family: BSD
  size: 4165774
  timestamp: 1730772154295
- kind: conda
  name: libopenblas
  version: 0.3.28
  build: pthreads_h94d23a6_1
  build_number: 1
  subdir: linux-64
  url: https://conda.anaconda.org/conda-forge/linux-64/libopenblas-0.3.28-pthreads_h94d23a6_1.conda
  sha256: 99ba271d8a80a1af2723f2e124ffd91d850074c0389c067e6d96d72a2dbfeabe
  md5: 62857b389e42b36b686331bec0922050
  depends:
  - __glibc >=2.17,<3.0.a0
  - libgcc >=14
  - libgfortran
  - libgfortran5 >=14.2.0
  constrains:
  - openblas >=0.3.28,<0.3.29.0a0
  license: BSD-3-Clause
  license_family: BSD
  size: 5578513
  timestamp: 1730772671118
- kind: conda
  name: libopengl
  version: 1.7.0
  build: ha4b6fd6_2
  build_number: 2
  subdir: linux-64
  url: https://conda.anaconda.org/conda-forge/linux-64/libopengl-1.7.0-ha4b6fd6_2.conda
  sha256: 215086c108d80349e96051ad14131b751d17af3ed2cb5a34edd62fa89bfe8ead
  md5: 7df50d44d4a14d6c31a2c54f2cd92157
  depends:
  - __glibc >=2.17,<3.0.a0
  - libglvnd 1.7.0 ha4b6fd6_2
  license: LicenseRef-libglvnd
  size: 50757
  timestamp: 1731330993524
- kind: conda
  name: libpciaccess
  version: '0.18'
  build: hd590300_0
  subdir: linux-64
  url: https://conda.anaconda.org/conda-forge/linux-64/libpciaccess-0.18-hd590300_0.conda
  sha256: c0a30ac74eba66ea76a4f0a39acc7833f5ed783a632ca3bb6665b2d81aabd2fb
  md5: 48f4330bfcd959c3cfb704d424903c82
  depends:
  - libgcc-ng >=12
  license: MIT
  license_family: MIT
  size: 28361
  timestamp: 1707101388552
- kind: conda
  name: libpng
  version: 1.6.44
  build: h3ca93ac_0
  subdir: win-64
  url: https://conda.anaconda.org/conda-forge/win-64/libpng-1.6.44-h3ca93ac_0.conda
  sha256: 0d3d6ff9225f6918ac225e3839c0d91e5af1da08a4ebf59cac1bfd86018db945
  md5: 639ac6b55a40aa5de7b8c1b4d78f9e81
  depends:
  - libzlib >=1.3.1,<2.0a0
  - ucrt >=10.0.20348.0
  - vc >=14.2,<15
  - vc14_runtime >=14.29.30139
  license: zlib-acknowledgement
  size: 348933
  timestamp: 1726235196095
- kind: conda
  name: libpng
  version: 1.6.44
  build: hadc24fc_0
  subdir: linux-64
  url: https://conda.anaconda.org/conda-forge/linux-64/libpng-1.6.44-hadc24fc_0.conda
  sha256: e5b14f7a01c2db4362d8591f42f82f336ed48d5e4079e4d1f65d0c2a3637ea78
  md5: f4cc49d7aa68316213e4b12be35308d1
  depends:
  - __glibc >=2.17,<3.0.a0
  - libgcc >=13
  - libzlib >=1.3.1,<2.0a0
  license: zlib-acknowledgement
  size: 290661
  timestamp: 1726234747153
- kind: conda
  name: libpng
  version: 1.6.44
  build: hc14010f_0
  subdir: osx-arm64
  url: https://conda.anaconda.org/conda-forge/osx-arm64/libpng-1.6.44-hc14010f_0.conda
  sha256: 38f8759a3eb8060deabd4db41f0f023514d853e46ddcbd0ba21768fc4e563bb1
  md5: fb36e93f0ea6a6f5d2b99984f34b049e
  depends:
  - __osx >=11.0
  - libzlib >=1.3.1,<2.0a0
  license: zlib-acknowledgement
  size: 263385
  timestamp: 1726234714421
- kind: conda
  name: libpq
  version: '17.0'
  build: h04577a9_4
  build_number: 4
  subdir: linux-64
  url: https://conda.anaconda.org/conda-forge/linux-64/libpq-17.0-h04577a9_4.conda
  sha256: 2f7e72e32f495cfb0492b8091d97dbe1c0700428fe167f3a781bb46e88dee4e5
  md5: 392cae2a58fbcb9db8c2147c6d6d1620
  depends:
  - __glibc >=2.17,<3.0.a0
  - icu >=75.1,<76.0a0
  - krb5 >=1.21.3,<1.22.0a0
  - libgcc >=13
  - openldap >=2.6.8,<2.7.0a0
  - openssl >=3.3.2,<4.0a0
  license: PostgreSQL
  size: 2602277
  timestamp: 1729085182543
- kind: conda
  name: libsanitizer
  version: 14.2.0
  build: h2a3dede_1
  build_number: 1
  subdir: linux-64
  url: https://conda.anaconda.org/conda-forge/linux-64/libsanitizer-14.2.0-h2a3dede_1.conda
  sha256: 2e2c078118ed7fb614b0cee492b540c59ba74e4adb6d6dd9fa66e96af6d166c1
  md5: 160623b9425f5c04941586da43bd1a9c
  depends:
  - libgcc >=14.2.0
  - libstdcxx >=14.2.0
  license: GPL-3.0-only WITH GCC-exception-3.1
  license_family: GPL
  size: 4496423
  timestamp: 1729027764926
- kind: conda
  name: libsqlite
  version: 3.47.0
  build: h2466b09_1
  build_number: 1
  subdir: win-64
  url: https://conda.anaconda.org/conda-forge/win-64/libsqlite-3.47.0-h2466b09_1.conda
  sha256: 3342d6fe787f5830f7e8466d9c65c914bfd8d67220fb5673041b338cbba47afe
  md5: 5b1f36012cc3d09c4eb9f24ad0e2c379
  depends:
  - ucrt >=10.0.20348.0
  - vc >=14.2,<15
  - vc14_runtime >=14.29.30139
  license: Unlicense
  size: 892175
  timestamp: 1730208431651
- kind: conda
  name: libsqlite
  version: 3.47.0
  build: hadc24fc_1
  build_number: 1
  subdir: linux-64
  url: https://conda.anaconda.org/conda-forge/linux-64/libsqlite-3.47.0-hadc24fc_1.conda
  sha256: 8a9aadf996a2399f65b679c6e7f29139d5059f699c63e6d7b50e20db10c00508
  md5: b6f02b52a174e612e89548f4663ce56a
  depends:
  - __glibc >=2.17,<3.0.a0
  - libgcc >=13
  - libzlib >=1.3.1,<2.0a0
  license: Unlicense
  size: 875349
  timestamp: 1730208050020
- kind: conda
  name: libsqlite
  version: 3.47.0
  build: hbaaea75_1
  build_number: 1
  subdir: osx-arm64
  url: https://conda.anaconda.org/conda-forge/osx-arm64/libsqlite-3.47.0-hbaaea75_1.conda
  sha256: 5a96caa566c11e5a5ebdcdb86a0759a7fb27d3c5f42e6a0fd0d6023c1e935d9e
  md5: 07a14fbe439eef078cc479deca321161
  depends:
  - __osx >=11.0
  - libzlib >=1.3.1,<2.0a0
  license: Unlicense
  size: 837683
  timestamp: 1730208293578
- kind: conda
  name: libssh2
  version: 1.11.0
  build: h0841786_0
  subdir: linux-64
  url: https://conda.anaconda.org/conda-forge/linux-64/libssh2-1.11.0-h0841786_0.conda
  sha256: 50e47fd9c4f7bf841a11647ae7486f65220cfc988ec422a4475fe8d5a823824d
  md5: 1f5a58e686b13bcfde88b93f547d23fe
  depends:
  - libgcc-ng >=12
  - libzlib >=1.2.13,<2.0.0a0
  - openssl >=3.1.1,<4.0a0
  license: BSD-3-Clause
  license_family: BSD
  size: 271133
  timestamp: 1685837707056
- kind: conda
  name: libssh2
  version: 1.11.0
  build: h7a5bd25_0
  subdir: osx-arm64
  url: https://conda.anaconda.org/conda-forge/osx-arm64/libssh2-1.11.0-h7a5bd25_0.conda
  sha256: bb57d0c53289721fff1eeb3103a1c6a988178e88d8a8f4345b0b91a35f0e0015
  md5: 029f7dc931a3b626b94823bc77830b01
  depends:
  - libzlib >=1.2.13,<2.0.0a0
  - openssl >=3.1.1,<4.0a0
  license: BSD-3-Clause
  license_family: BSD
  size: 255610
  timestamp: 1685837894256
- kind: conda
  name: libssh2
  version: 1.11.0
  build: h7dfc565_0
  subdir: win-64
  url: https://conda.anaconda.org/conda-forge/win-64/libssh2-1.11.0-h7dfc565_0.conda
  sha256: 813fd04eed2a2d5d9c36e53c554f9c1f08e9324e2922bd60c9c52dbbed2dbcec
  md5: dc262d03aae04fe26825062879141a41
  depends:
  - libzlib >=1.2.13,<2.0.0a0
  - openssl >=3.1.1,<4.0a0
  - ucrt >=10.0.20348.0
  - vc >=14.2,<15
  - vc14_runtime >=14.29.30139
  license: BSD-3-Clause
  license_family: BSD
  size: 266806
  timestamp: 1685838242099
- kind: conda
  name: libstdcxx
  version: 14.2.0
  build: hc0a3c3a_1
  build_number: 1
  subdir: linux-64
  url: https://conda.anaconda.org/conda-forge/linux-64/libstdcxx-14.2.0-hc0a3c3a_1.conda
  sha256: 4661af0eb9bdcbb5fb33e5d0023b001ad4be828fccdcc56500059d56f9869462
  md5: 234a5554c53625688d51062645337328
  depends:
  - libgcc 14.2.0 h77fa898_1
  license: GPL-3.0-only WITH GCC-exception-3.1
  license_family: GPL
  size: 3893695
  timestamp: 1729027746910
- kind: conda
  name: libstdcxx-ng
  version: 14.2.0
  build: h4852527_1
  build_number: 1
  subdir: linux-64
  url: https://conda.anaconda.org/conda-forge/linux-64/libstdcxx-ng-14.2.0-h4852527_1.conda
  sha256: 25bb30b827d4f6d6f0522cc0579e431695503822f144043b93c50237017fffd8
  md5: 8371ac6457591af2cf6159439c1fd051
  depends:
  - libstdcxx 14.2.0 hc0a3c3a_1
  license: GPL-3.0-only WITH GCC-exception-3.1
  license_family: GPL
  size: 54105
  timestamp: 1729027780628
- kind: conda
  name: libtiff
  version: 4.7.0
  build: he137b08_1
  build_number: 1
  subdir: linux-64
  url: https://conda.anaconda.org/conda-forge/linux-64/libtiff-4.7.0-he137b08_1.conda
  sha256: 9890121db85f6ef463fe12eb04ef1471176e3ef3b5e2d62e8d6dac713df00df4
  md5: 63872517c98aa305da58a757c443698e
  depends:
  - __glibc >=2.17,<3.0.a0
  - lerc >=4.0.0,<5.0a0
  - libdeflate >=1.22,<1.23.0a0
  - libgcc >=13
  - libjpeg-turbo >=3.0.0,<4.0a0
  - libstdcxx >=13
  - libwebp-base >=1.4.0,<2.0a0
  - libzlib >=1.3.1,<2.0a0
  - xz >=5.2.6,<6.0a0
  - zstd >=1.5.6,<1.6.0a0
  license: HPND
  size: 428156
  timestamp: 1728232228989
- kind: conda
  name: libtiff
  version: 4.7.0
  build: hfc51747_1
  build_number: 1
  subdir: win-64
  url: https://conda.anaconda.org/conda-forge/win-64/libtiff-4.7.0-hfc51747_1.conda
  sha256: 902cb9f7f54d17dcfd54ce050b1ce2bc944b9bbd1748913342c2ea1e1140f8bb
  md5: eac317ed1cc6b9c0af0c27297e364665
  depends:
  - lerc >=4.0.0,<5.0a0
  - libdeflate >=1.22,<1.23.0a0
  - libjpeg-turbo >=3.0.0,<4.0a0
  - libzlib >=1.3.1,<2.0a0
  - ucrt >=10.0.20348.0
  - vc >=14.2,<15
  - vc14_runtime >=14.29.30139
  - xz >=5.2.6,<6.0a0
  - zstd >=1.5.6,<1.6.0a0
  license: HPND
  size: 978865
  timestamp: 1728232594877
- kind: conda
  name: libtiff
  version: 4.7.0
  build: hfce79cd_1
  build_number: 1
  subdir: osx-arm64
  url: https://conda.anaconda.org/conda-forge/osx-arm64/libtiff-4.7.0-hfce79cd_1.conda
  sha256: 97ba24c74750b6e731b3fe0d2a751cda6148b4937d2cc3f72d43bf7b3885c39d
  md5: b9abf45f7c64caf3303725f1aa0e9a4d
  depends:
  - __osx >=11.0
  - lerc >=4.0.0,<5.0a0
  - libcxx >=17
  - libdeflate >=1.22,<1.23.0a0
  - libjpeg-turbo >=3.0.0,<4.0a0
  - libwebp-base >=1.4.0,<2.0a0
  - libzlib >=1.3.1,<2.0a0
  - xz >=5.2.6,<6.0a0
  - zstd >=1.5.6,<1.6.0a0
  license: HPND
  size: 366323
  timestamp: 1728232400072
- kind: conda
  name: libuuid
  version: 2.38.1
  build: h0b41bf4_0
  subdir: linux-64
  url: https://conda.anaconda.org/conda-forge/linux-64/libuuid-2.38.1-h0b41bf4_0.conda
  sha256: 787eb542f055a2b3de553614b25f09eefb0a0931b0c87dbcce6efdfd92f04f18
  md5: 40b61aab5c7ba9ff276c41cfffe6b80b
  depends:
  - libgcc-ng >=12
  license: BSD-3-Clause
  license_family: BSD
  size: 33601
  timestamp: 1680112270483
- kind: conda
  name: libuv
  version: 1.49.2
  build: h2466b09_0
  subdir: win-64
  url: https://conda.anaconda.org/conda-forge/win-64/libuv-1.49.2-h2466b09_0.conda
  sha256: d598c536f0e432901ba8b489564799f6f570471b2a3ce9b76e152ee0a961a380
  md5: 30ebb43533efcdc8c357ef409bad86b6
  depends:
  - ucrt >=10.0.20348.0
  - vc >=14.2,<15
  - vc14_runtime >=14.29.30139
  license: MIT
  license_family: MIT
  size: 290376
  timestamp: 1729322844056
- kind: conda
  name: libuv
  version: 1.49.2
  build: h7ab814d_0
  subdir: osx-arm64
  url: https://conda.anaconda.org/conda-forge/osx-arm64/libuv-1.49.2-h7ab814d_0.conda
  sha256: 0e5176af1e788ad5006cf261c4ea5a288a935fda48993b0240ddd2e562dc3d02
  md5: 4bc348e3a1a74d20a3f9beb866d75e0a
  depends:
  - __osx >=11.0
  license: MIT
  license_family: MIT
  size: 410500
  timestamp: 1729322654121
- kind: conda
  name: libuv
  version: 1.49.2
  build: hb9d3cd8_0
  subdir: linux-64
  url: https://conda.anaconda.org/conda-forge/linux-64/libuv-1.49.2-hb9d3cd8_0.conda
  sha256: a35cd81cd1a9add11024097da83cc06b0aae83186fe4124b77710876f37d8f31
  md5: 070e3c9ddab77e38799d5c30b109c633
  depends:
  - __glibc >=2.17,<3.0.a0
  - libgcc >=13
  license: MIT
  license_family: MIT
  size: 884647
  timestamp: 1729322566955
- kind: conda
  name: libwebp-base
  version: 1.4.0
  build: h93a5062_0
  subdir: osx-arm64
  url: https://conda.anaconda.org/conda-forge/osx-arm64/libwebp-base-1.4.0-h93a5062_0.conda
  sha256: 0d4bad713a512d79bfeb4d61821f447afab8b0792aca823f505ce6b195e9fde5
  md5: c0af0edfebe780b19940e94871f1a765
  constrains:
  - libwebp 1.4.0
  license: BSD-3-Clause
  license_family: BSD
  size: 287750
  timestamp: 1713200194013
- kind: conda
  name: libwebp-base
  version: 1.4.0
  build: hcfcfb64_0
  subdir: win-64
  url: https://conda.anaconda.org/conda-forge/win-64/libwebp-base-1.4.0-hcfcfb64_0.conda
  sha256: d0ca51cb1de9192be9a3238e71fbcca5a535619c499c4f4c9b2ed41c14d36770
  md5: abd61d0ab127ec5cd68f62c2969e6f34
  depends:
  - ucrt >=10.0.20348.0
  - vc >=14.2,<15
  - vc14_runtime >=14.29.30139
  constrains:
  - libwebp 1.4.0
  license: BSD-3-Clause
  license_family: BSD
  size: 274359
  timestamp: 1713200524021
- kind: conda
  name: libwebp-base
  version: 1.4.0
  build: hd590300_0
  subdir: linux-64
  url: https://conda.anaconda.org/conda-forge/linux-64/libwebp-base-1.4.0-hd590300_0.conda
  sha256: 49bc5f6b1e11cb2babf2a2a731d1a680a5e08a858280876a779dbda06c78c35f
  md5: b26e8aa824079e1be0294e7152ca4559
  depends:
  - libgcc-ng >=12
  constrains:
  - libwebp 1.4.0
  license: BSD-3-Clause
  license_family: BSD
  size: 438953
  timestamp: 1713199854503
- kind: conda
  name: libxcb
  version: '1.16'
  build: h013a479_1
  build_number: 1
  subdir: win-64
  url: https://conda.anaconda.org/conda-forge/win-64/libxcb-1.16-h013a479_1.conda
  sha256: abae56e12a4c62730b899fdfb82628a9ac171c4ce144fc9f34ae024957a82a0e
  md5: f0b599acdc82d5bc7e3b105833e7c5c8
  depends:
  - m2w64-gcc-libs
  - m2w64-gcc-libs-core
  - pthread-stubs
  - xorg-libxau >=1.0.11,<2.0a0
  - xorg-libxdmcp
  license: MIT
  license_family: MIT
  size: 989459
  timestamp: 1724419883091
- kind: conda
  name: libxcb
  version: 1.17.0
  build: h8a09558_0
  subdir: linux-64
  url: https://conda.anaconda.org/conda-forge/linux-64/libxcb-1.17.0-h8a09558_0.conda
  sha256: 666c0c431b23c6cec6e492840b176dde533d48b7e6fb8883f5071223433776aa
  md5: 92ed62436b625154323d40d5f2f11dd7
  depends:
  - __glibc >=2.17,<3.0.a0
  - libgcc >=13
  - pthread-stubs
  - xorg-libxau >=1.0.11,<2.0a0
  - xorg-libxdmcp
  license: MIT
  license_family: MIT
  size: 395888
  timestamp: 1727278577118
- kind: conda
  name: libxcb
  version: 1.17.0
  build: hdb1d25a_0
  subdir: osx-arm64
  url: https://conda.anaconda.org/conda-forge/osx-arm64/libxcb-1.17.0-hdb1d25a_0.conda
  sha256: bd3816218924b1e43b275863e21a3e13a5db4a6da74cca8e60bc3c213eb62f71
  md5: af523aae2eca6dfa1c8eec693f5b9a79
  depends:
  - __osx >=11.0
  - pthread-stubs
  - xorg-libxau >=1.0.11,<2.0a0
  - xorg-libxdmcp
  license: MIT
  license_family: MIT
  size: 323658
  timestamp: 1727278733917
- kind: conda
  name: libxcrypt
  version: 4.4.36
  build: hd590300_1
  build_number: 1
  subdir: linux-64
  url: https://conda.anaconda.org/conda-forge/linux-64/libxcrypt-4.4.36-hd590300_1.conda
  sha256: 6ae68e0b86423ef188196fff6207ed0c8195dd84273cb5623b85aa08033a410c
  md5: 5aa797f8787fe7a17d1b0821485b5adc
  depends:
  - libgcc-ng >=12
  license: LGPL-2.1-or-later
  size: 100393
  timestamp: 1702724383534
- kind: conda
  name: libxkbcommon
  version: 1.7.0
  build: h2c5496b_1
  build_number: 1
  subdir: linux-64
  url: https://conda.anaconda.org/conda-forge/linux-64/libxkbcommon-1.7.0-h2c5496b_1.conda
  sha256: 6804c2a7062d10de6f159f7106dc45ebccc8d42bfb925f7919e26e567fa6da6b
  md5: e2eaefa4de2b7237af7c907b8bbc760a
  depends:
  - libgcc-ng >=12
  - libstdcxx-ng >=12
  - libxcb >=1.16,<2.0.0a0
  - libxml2 >=2.12.7,<3.0a0
  - xkeyboard-config
  - xorg-libxau >=1.0.11,<2.0a0
  license: MIT/X11 Derivative
  license_family: MIT
  size: 593336
  timestamp: 1718819935698
- kind: conda
  name: libxml2
  version: 2.13.5
  build: h376fa9f_0
  subdir: osx-arm64
  url: https://conda.anaconda.org/conda-forge/osx-arm64/libxml2-2.13.5-h376fa9f_0.conda
  sha256: d443703d324f3dbd628d58ea498ab0e474c06d5771e7f55baf215fdbc11ceb87
  md5: adea92805465ed3dcf0776b428e34744
  depends:
  - __osx >=11.0
  - libiconv >=1.17,<2.0a0
  - libzlib >=1.3.1,<2.0a0
  - xz >=5.2.6,<6.0a0
  constrains:
  - icu <0.0a0
  license: MIT
  license_family: MIT
  size: 582076
  timestamp: 1731489850179
- kind: conda
  name: libxml2
  version: 2.13.5
  build: h442d1da_0
  subdir: win-64
  url: https://conda.anaconda.org/conda-forge/win-64/libxml2-2.13.5-h442d1da_0.conda
  sha256: 020466b17c143190bd5a6540be2ceef4c1f8d514408bd5f0adaafcd9d0057b5c
  md5: 1fbabbec60a3c7c519a5973b06c3b2f4
  depends:
  - libiconv >=1.17,<2.0a0
  - libzlib >=1.3.1,<2.0a0
  - ucrt >=10.0.20348.0
  - vc >=14.2,<15
  - vc14_runtime >=14.29.30139
  license: MIT
  license_family: MIT
  size: 1511585
  timestamp: 1731489892312
- kind: conda
  name: libxml2
  version: 2.13.5
  build: hb346dea_0
  subdir: linux-64
  url: https://conda.anaconda.org/conda-forge/linux-64/libxml2-2.13.5-hb346dea_0.conda
  sha256: 8c9d6a3a421ac5bf965af495d1b0a08c6fb2245ba156550bc064a7b4f8fc7bd8
  md5: c81a9f1118541aaa418ccb22190c817e
  depends:
  - __glibc >=2.17,<3.0.a0
  - icu >=75.1,<76.0a0
  - libgcc >=13
  - libiconv >=1.17,<2.0a0
  - libzlib >=1.3.1,<2.0a0
  - xz >=5.2.6,<6.0a0
  license: MIT
  license_family: MIT
  size: 689626
  timestamp: 1731489608971
- kind: conda
  name: libxslt
  version: 1.1.39
  build: h3df6e99_0
  subdir: win-64
  url: https://conda.anaconda.org/conda-forge/win-64/libxslt-1.1.39-h3df6e99_0.conda
  sha256: 6e3d99466d2076c35e7ac8dcdfe604da3d593f55b74a5b8e96c2b2ff63c247aa
  md5: 279ee338c9b34871d578cb3c7aa68f70
  depends:
  - libxml2 >=2.12.1,<3.0.0a0
  - ucrt >=10.0.20348.0
  - vc >=14.2,<15
  - vc14_runtime >=14.29.30139
  license: MIT
  license_family: MIT
  size: 418542
  timestamp: 1701629338549
- kind: conda
  name: libxslt
  version: 1.1.39
  build: h76b75d6_0
  subdir: linux-64
  url: https://conda.anaconda.org/conda-forge/linux-64/libxslt-1.1.39-h76b75d6_0.conda
  sha256: 684e9b67ef7b9ca0ca993762eeb39705ec58e2e7f958555c758da7ef416db9f3
  md5: e71f31f8cfb0a91439f2086fc8aa0461
  depends:
  - libgcc-ng >=12
  - libxml2 >=2.12.1,<3.0.0a0
  license: MIT
  license_family: MIT
  size: 254297
  timestamp: 1701628814990
- kind: conda
  name: libzip
  version: 1.11.2
  build: h1336266_0
  subdir: osx-arm64
  url: https://conda.anaconda.org/conda-forge/osx-arm64/libzip-1.11.2-h1336266_0.conda
  sha256: 507599a77c1ce823c2d3acaefaae4ead0686f183f3980467a4c4b8ba209eff40
  md5: 7177414f275db66735a17d316b0a81d6
  depends:
  - __osx >=11.0
  - bzip2 >=1.0.8,<2.0a0
  - libzlib >=1.3.1,<2.0a0
  - openssl >=3.3.2,<4.0a0
  license: BSD-3-Clause
  license_family: BSD
  size: 125507
  timestamp: 1730442214849
- kind: conda
  name: libzip
  version: 1.11.2
  build: h3135430_0
  subdir: win-64
  url: https://conda.anaconda.org/conda-forge/win-64/libzip-1.11.2-h3135430_0.conda
  sha256: 8ed49d8aa0ff908e16c82f92154174027c8906429e8b63d71f0b27ecc987b43e
  md5: 09066edc7810e4bd1b41ad01a6cc4706
  depends:
  - bzip2 >=1.0.8,<2.0a0
  - libzlib >=1.3.1,<2.0a0
  - openssl >=3.3.2,<4.0a0
  - ucrt >=10.0.20348.0
  - vc >=14.2,<15
  - vc14_runtime >=14.29.30139
  license: BSD-3-Clause
  license_family: BSD
  size: 146856
  timestamp: 1730442305774
- kind: conda
  name: libzip
  version: 1.11.2
  build: h6991a6a_0
  subdir: linux-64
  url: https://conda.anaconda.org/conda-forge/linux-64/libzip-1.11.2-h6991a6a_0.conda
  sha256: 991e7348b0f650d495fb6d8aa9f8c727bdf52dabf5853c0cc671439b160dce48
  md5: a7b27c075c9b7f459f1c022090697cba
  depends:
  - __glibc >=2.17,<3.0.a0
  - bzip2 >=1.0.8,<2.0a0
  - libgcc >=13
  - libzlib >=1.3.1,<2.0a0
  - openssl >=3.3.2,<4.0a0
  license: BSD-3-Clause
  license_family: BSD
  size: 109043
  timestamp: 1730442108429
- kind: conda
  name: libzlib
  version: 1.3.1
  build: h2466b09_2
  build_number: 2
  subdir: win-64
  url: https://conda.anaconda.org/conda-forge/win-64/libzlib-1.3.1-h2466b09_2.conda
  sha256: ba945c6493449bed0e6e29883c4943817f7c79cbff52b83360f7b341277c6402
  md5: 41fbfac52c601159df6c01f875de31b9
  depends:
  - ucrt >=10.0.20348.0
  - vc >=14.2,<15
  - vc14_runtime >=14.29.30139
  constrains:
  - zlib 1.3.1 *_2
  license: Zlib
  license_family: Other
  size: 55476
  timestamp: 1727963768015
- kind: conda
  name: libzlib
  version: 1.3.1
  build: h8359307_2
  build_number: 2
  subdir: osx-arm64
  url: https://conda.anaconda.org/conda-forge/osx-arm64/libzlib-1.3.1-h8359307_2.conda
  sha256: ce34669eadaba351cd54910743e6a2261b67009624dbc7daeeafdef93616711b
  md5: 369964e85dc26bfe78f41399b366c435
  depends:
  - __osx >=11.0
  constrains:
  - zlib 1.3.1 *_2
  license: Zlib
  license_family: Other
  size: 46438
  timestamp: 1727963202283
- kind: conda
  name: libzlib
  version: 1.3.1
  build: hb9d3cd8_2
  build_number: 2
  subdir: linux-64
  url: https://conda.anaconda.org/conda-forge/linux-64/libzlib-1.3.1-hb9d3cd8_2.conda
  sha256: d4bfe88d7cb447768e31650f06257995601f89076080e76df55e3112d4e47dc4
  md5: edb0dca6bc32e4f4789199455a1dbeb8
  depends:
  - __glibc >=2.17,<3.0.a0
  - libgcc >=13
  constrains:
  - zlib 1.3.1 *_2
  license: Zlib
  license_family: Other
  size: 60963
  timestamp: 1727963148474
- kind: conda
  name: llvm-openmp
  version: 19.1.3
  build: hb52a8e5_0
  subdir: osx-arm64
  url: https://conda.anaconda.org/conda-forge/osx-arm64/llvm-openmp-19.1.3-hb52a8e5_0.conda
  sha256: 49a8940e727aa82ee034fa9a60b3fcababec41b3192d955772aab635a5374b82
  md5: dd695d23e78d1ca4fecce969b1e1db61
  depends:
  - __osx >=11.0
  constrains:
  - openmp 19.1.3|19.1.3.*
  license: Apache-2.0 WITH LLVM-exception
  license_family: APACHE
  size: 280488
  timestamp: 1730364082380
- kind: conda
  name: lz4-c
  version: 1.9.4
  build: hb7217d7_0
  subdir: osx-arm64
  url: https://conda.anaconda.org/conda-forge/osx-arm64/lz4-c-1.9.4-hb7217d7_0.conda
  sha256: fc343b8c82efe40819b986e29ba748366514e5ab94a1e1138df195af5f45fa24
  md5: 45505bec548634f7d05e02fb25262cb9
  depends:
  - libcxx >=14.0.6
  license: BSD-2-Clause
  license_family: BSD
  size: 141188
  timestamp: 1674727268278
- kind: conda
  name: lz4-c
  version: 1.9.4
  build: hcb278e6_0
  subdir: linux-64
  url: https://conda.anaconda.org/conda-forge/linux-64/lz4-c-1.9.4-hcb278e6_0.conda
  sha256: 1b4c105a887f9b2041219d57036f72c4739ab9e9fe5a1486f094e58c76b31f5f
  md5: 318b08df404f9c9be5712aaa5a6f0bb0
  depends:
  - libgcc-ng >=12
  - libstdcxx-ng >=12
  license: BSD-2-Clause
  license_family: BSD
  size: 143402
  timestamp: 1674727076728
- kind: conda
  name: lz4-c
  version: 1.9.4
  build: hcfcfb64_0
  subdir: win-64
  url: https://conda.anaconda.org/conda-forge/win-64/lz4-c-1.9.4-hcfcfb64_0.conda
  sha256: a0954b4b1590735ea5f3d0f4579c3883f8ac837387afd5b398b241fda85124ab
  md5: e34720eb20a33fc3bfb8451dd837ab7a
  depends:
  - ucrt >=10.0.20348.0
  - vc >=14.2,<15
  - vs2015_runtime >=14.29.30139
  license: BSD-2-Clause
  license_family: BSD
  size: 134235
  timestamp: 1674728465431
- kind: conda
  name: m2w64-gcc-libgfortran
  version: 5.3.0
  build: '6'
  build_number: 6
  subdir: win-64
  url: https://conda.anaconda.org/conda-forge/win-64/m2w64-gcc-libgfortran-5.3.0-6.tar.bz2
  sha256: 9de95a7996d5366ae0808eef2acbc63f9b11b874aa42375f55379e6715845dc6
  md5: 066552ac6b907ec6d72c0ddab29050dc
  depends:
  - m2w64-gcc-libs-core
  - msys2-conda-epoch ==20160418
  license: GPL, LGPL, FDL, custom
  size: 350687
  timestamp: 1608163451316
- kind: conda
  name: m2w64-gcc-libs
  version: 5.3.0
  build: '7'
  build_number: 7
  subdir: win-64
  url: https://conda.anaconda.org/conda-forge/win-64/m2w64-gcc-libs-5.3.0-7.tar.bz2
  sha256: 3bd1ab02b7c89a5b153a17be03b36d833f1517ff2a6a77ead7c4a808b88196aa
  md5: fe759119b8b3bfa720b8762c6fdc35de
  depends:
  - m2w64-gcc-libgfortran
  - m2w64-gcc-libs-core
  - m2w64-gmp
  - m2w64-libwinpthread-git
  - msys2-conda-epoch ==20160418
  license: GPL3+, partial:GCCRLE, partial:LGPL2+
  size: 532390
  timestamp: 1608163512830
- kind: conda
  name: m2w64-gcc-libs-core
  version: 5.3.0
  build: '7'
  build_number: 7
  subdir: win-64
  url: https://conda.anaconda.org/conda-forge/win-64/m2w64-gcc-libs-core-5.3.0-7.tar.bz2
  sha256: 58afdfe859ed2e9a9b1cc06bc408720cb2c3a6a132e59d4805b090d7574f4ee0
  md5: 4289d80fb4d272f1f3b56cfe87ac90bd
  depends:
  - m2w64-gmp
  - m2w64-libwinpthread-git
  - msys2-conda-epoch ==20160418
  license: GPL3+, partial:GCCRLE, partial:LGPL2+
  size: 219240
  timestamp: 1608163481341
- kind: conda
  name: m2w64-gmp
  version: 6.1.0
  build: '2'
  build_number: 2
  subdir: win-64
  url: https://conda.anaconda.org/conda-forge/win-64/m2w64-gmp-6.1.0-2.tar.bz2
  sha256: 7e3cd95f554660de45f8323fca359e904e8d203efaf07a4d311e46d611481ed1
  md5: 53a1c73e1e3d185516d7e3af177596d9
  depends:
  - msys2-conda-epoch ==20160418
  license: LGPL3
  size: 743501
  timestamp: 1608163782057
- kind: conda
  name: m2w64-libwinpthread-git
  version: 5.0.0.4634.697f757
  build: '2'
  build_number: 2
  subdir: win-64
  url: https://conda.anaconda.org/conda-forge/win-64/m2w64-libwinpthread-git-5.0.0.4634.697f757-2.tar.bz2
  sha256: f63a09b2cae7defae0480f1740015d6235f1861afa6fe2e2d3e10bd0d1314ee0
  md5: 774130a326dee16f1ceb05cc687ee4f0
  depends:
  - msys2-conda-epoch ==20160418
  license: MIT, BSD
  size: 31928
  timestamp: 1608166099896
- kind: conda
  name: m4
  version: 1.4.18
  build: h642e427_1001
  build_number: 1001
  subdir: osx-arm64
  url: https://conda.anaconda.org/conda-forge/osx-arm64/m4-1.4.18-h642e427_1001.tar.bz2
  sha256: ad29a2f73497f64d4b805a5265bd83a962e7bd5dbaeceea67d5c1a1b38b8aa3b
  md5: 9c8419d155d8dc533771fb120db7869d
  license: GPL-3.0
  size: 217669
  timestamp: 1599682248017
- kind: conda
  name: matplotlib
  version: 3.9.2
  build: py312h1f38498_2
  build_number: 2
  subdir: osx-arm64
  url: https://conda.anaconda.org/conda-forge/osx-arm64/matplotlib-3.9.2-py312h1f38498_2.conda
  sha256: cb4ced78b019cd733d7ca61054c898573c95fac081bf5405915e35fe58150342
  md5: e8f51a3154b7b8d701ba319e78f6d8a9
  depends:
  - matplotlib-base >=3.9.2,<3.9.3.0a0
  - python >=3.12,<3.13.0a0
  - python_abi 3.12.* *_cp312
  - tornado >=5
  license: PSF-2.0
  license_family: PSF
  size: 16965
  timestamp: 1731025404403
- kind: conda
  name: matplotlib
  version: 3.9.2
  build: py312h2e8e312_2
  build_number: 2
  subdir: win-64
  url: https://conda.anaconda.org/conda-forge/win-64/matplotlib-3.9.2-py312h2e8e312_2.conda
  sha256: 853b21f3b97181afd7420ea1423f535ae6d078f5c475bfda0875709acd1c5541
  md5: b673aeeef3a5de490afc69b1f607a716
  depends:
  - matplotlib-base >=3.9.2,<3.9.3.0a0
  - pyside6 >=6.7.2
  - python >=3.12,<3.13.0a0
  - python_abi 3.12.* *_cp312
  - tornado >=5
  license: PSF-2.0
  license_family: PSF
  size: 17389
  timestamp: 1731026200019
- kind: conda
  name: matplotlib
  version: 3.9.2
  build: py312h7900ff3_2
  build_number: 2
  subdir: linux-64
  url: https://conda.anaconda.org/conda-forge/linux-64/matplotlib-3.9.2-py312h7900ff3_2.conda
  sha256: 97a6ffb65e991433d9f77776f13fb35bed2c4b4acd414ccb21d858b7bc22a78d
  md5: 266d9ad348e2151d07ad9e4dc716eea5
  depends:
  - matplotlib-base >=3.9.2,<3.9.3.0a0
  - pyside6 >=6.7.2
  - python >=3.12,<3.13.0a0
  - python_abi 3.12.* *_cp312
  - tornado >=5
  license: PSF-2.0
  license_family: PSF
  size: 16805
  timestamp: 1731025384861
- kind: conda
  name: matplotlib-base
  version: 3.9.2
  build: py312h90004f6_2
  build_number: 2
  subdir: win-64
  url: https://conda.anaconda.org/conda-forge/win-64/matplotlib-base-3.9.2-py312h90004f6_2.conda
  sha256: b5594565710754d1f37a5464f194e9baa7e89103292d12d4d63fd4ec0f220a43
  md5: b9c696b4dda80ff18e95178aa19a6ebc
  depends:
  - certifi >=2020.06.20
  - contourpy >=1.0.1
  - cycler >=0.10
  - fonttools >=4.22.0
  - freetype >=2.12.1,<3.0a0
  - kiwisolver >=1.3.1
  - numpy >=1.19,<3
  - numpy >=1.23
  - packaging >=20.0
  - pillow >=8
  - pyparsing >=2.3.1
  - python >=3.12,<3.13.0a0
  - python-dateutil >=2.7
  - python_abi 3.12.* *_cp312
  - qhull >=2020.2,<2020.3.0a0
  - ucrt >=10.0.20348.0
  - vc >=14.2,<15
  - vc14_runtime >=14.29.30139
  license: PSF-2.0
  license_family: PSF
  size: 7747352
  timestamp: 1731026164150
- kind: conda
  name: matplotlib-base
  version: 3.9.2
  build: py312h9bd0bc6_2
  build_number: 2
  subdir: osx-arm64
  url: https://conda.anaconda.org/conda-forge/osx-arm64/matplotlib-base-3.9.2-py312h9bd0bc6_2.conda
  sha256: 78ffc8f58af8faa583867afb303e18a423d2c6087fc58da0033c35e02c2184d6
  md5: faf7592748a40887a1a80424f136bf86
  depends:
  - __osx >=11.0
  - certifi >=2020.06.20
  - contourpy >=1.0.1
  - cycler >=0.10
  - fonttools >=4.22.0
  - freetype >=2.12.1,<3.0a0
  - kiwisolver >=1.3.1
  - libcxx >=17
  - numpy >=1.19,<3
  - numpy >=1.23
  - packaging >=20.0
  - pillow >=8
  - pyparsing >=2.3.1
  - python >=3.12,<3.13.0a0
  - python >=3.12,<3.13.0a0 *_cpython
  - python-dateutil >=2.7
  - python_abi 3.12.* *_cp312
  - qhull >=2020.2,<2020.3.0a0
  license: PSF-2.0
  license_family: PSF
  size: 7786050
  timestamp: 1731025378750
- kind: conda
  name: matplotlib-base
  version: 3.9.2
  build: py312hd3ec401_2
  build_number: 2
  subdir: linux-64
  url: https://conda.anaconda.org/conda-forge/linux-64/matplotlib-base-3.9.2-py312hd3ec401_2.conda
  sha256: f199be5149f45a14c88d465d9cb83cfba5efe17c45a0233354ef62cdcb7eab9e
  md5: 2380c9ba933ffaac9ad16d8eac8e3318
  depends:
  - __glibc >=2.17,<3.0.a0
  - certifi >=2020.06.20
  - contourpy >=1.0.1
  - cycler >=0.10
  - fonttools >=4.22.0
  - freetype >=2.12.1,<3.0a0
  - kiwisolver >=1.3.1
  - libgcc >=13
  - libstdcxx >=13
  - numpy >=1.19,<3
  - numpy >=1.23
  - packaging >=20.0
  - pillow >=8
  - pyparsing >=2.3.1
  - python >=3.12,<3.13.0a0
  - python-dateutil >=2.7
  - python_abi 3.12.* *_cp312
  - qhull >=2020.2,<2020.3.0a0
  - tk >=8.6.13,<8.7.0a0
  license: PSF-2.0
  license_family: PSF
  size: 7965171
  timestamp: 1731025360821
- kind: conda
  name: matplotlib-inline
  version: 0.1.7
  build: pyhd8ed1ab_0
  subdir: noarch
  noarch: python
  url: https://conda.anaconda.org/conda-forge/noarch/matplotlib-inline-0.1.7-pyhd8ed1ab_0.conda
  sha256: 7ea68676ea35fbb095420bbcc1c82c4767b8be7bb56abb6989b7f89d957a3bab
  md5: 779345c95648be40d22aaa89de7d4254
  depends:
  - python >=3.6
  - traitlets
  license: BSD-3-Clause
  license_family: BSD
  size: 14599
  timestamp: 1713250613726
- kind: conda
  name: maturin
  version: 1.5.1
  build: py312h241aef2_0
  subdir: linux-64
  url: https://conda.anaconda.org/conda-forge/linux-64/maturin-1.5.1-py312h241aef2_0.conda
  sha256: f5173e0412e97cadb77cbf34482ecac09a3f0129cf6aa91e9d99d104c1ab9a72
  md5: c20539d8ec6a769b6f8a9b9ed9c505f5
  depends:
  - libgcc-ng >=12
  - openssl >=3.2.1,<4.0a0
  - python >=3.12,<3.13.0a0
  - python_abi 3.12.* *_cp312
  - tomli >=1.1.0
  license: MIT
  license_family: MIT
  size: 5873974
  timestamp: 1711042751733
- kind: conda
  name: maturin
  version: 1.5.1
  build: py312h99f8e83_0
  subdir: osx-arm64
  url: https://conda.anaconda.org/conda-forge/osx-arm64/maturin-1.5.1-py312h99f8e83_0.conda
  sha256: 889bb34190099fab59f0dfb5111a853fe3c6c6b5c73281af7be4b66bff09565b
  md5: 9fe61ed10421a664dc5c5168baa4a0a4
  depends:
  - openssl >=3.2.1,<4.0a0
  - python >=3.12,<3.13.0a0
  - python >=3.12,<3.13.0a0 *_cpython
  - python_abi 3.12.* *_cp312
  - tomli >=1.1.0
  constrains:
  - __osx >=11.0
  license: MIT
  license_family: MIT
  size: 4575203
  timestamp: 1711043723842
- kind: conda
  name: maturin
  version: 1.5.1
  build: py312hfab6836_0
  subdir: win-64
  url: https://conda.anaconda.org/conda-forge/win-64/maturin-1.5.1-py312hfab6836_0.conda
  sha256: 612c8ee7f11f90cb68c39777c844d29379f2f1a99b3aacb9d06bae0b1ea075b8
  md5: 0f3323afcc91fa787dbbdbe9e923f116
  depends:
  - m2w64-gcc-libs
  - m2w64-gcc-libs-core
  - python >=3.12,<3.13.0a0
  - python_abi 3.12.* *_cp312
  - tomli >=1.1.0
  license: MIT
  license_family: MIT
  size: 4496235
  timestamp: 1711044264507
- kind: conda
  name: mkl
  version: 2024.2.2
  build: h66d3029_14
  build_number: 14
  subdir: win-64
  url: https://conda.anaconda.org/conda-forge/win-64/mkl-2024.2.2-h66d3029_14.conda
  sha256: 098ba4a3cb82f627bc79dc0ab1111b44859c9ef4aaa8d75ce043bce107770cb3
  md5: f011e7cc21918dc9d1efe0209e27fa16
  depends:
  - intel-openmp 2024.*
  - tbb 2021.*
  license: LicenseRef-IntelSimplifiedSoftwareOct2022
  license_family: Proprietary
  size: 103019089
  timestamp: 1727378392081
- kind: conda
  name: msys2-conda-epoch
  version: '20160418'
  build: '1'
  build_number: 1
  subdir: win-64
  url: https://conda.anaconda.org/conda-forge/win-64/msys2-conda-epoch-20160418-1.tar.bz2
  sha256: 99358d58d778abee4dca82ad29fb58058571f19b0f86138363c260049d4ac7f1
  md5: b0309b72560df66f71a9d5e34a5efdfa
  size: 3227
  timestamp: 1608166968312
- kind: conda
  name: munkres
  version: 1.1.4
  build: pyh9f0ad1d_0
  subdir: noarch
  noarch: python
  url: https://conda.anaconda.org/conda-forge/noarch/munkres-1.1.4-pyh9f0ad1d_0.tar.bz2
  sha256: f86fb22b58e93d04b6f25e0d811b56797689d598788b59dcb47f59045b568306
  md5: 2ba8498c1018c1e9c61eb99b973dfe19
  depends:
  - python
  license: Apache-2.0
  license_family: Apache
  size: 12452
  timestamp: 1600387789153
- kind: conda
  name: mysql-common
  version: 9.0.1
  build: h266115a_2
  build_number: 2
  subdir: linux-64
  url: https://conda.anaconda.org/conda-forge/linux-64/mysql-common-9.0.1-h266115a_2.conda
  sha256: bf0c230c35ca70e2c98530eb064a99f0c4d4596793a0be3ca8a3cbd92094ef82
  md5: 85c0dc0bcd110c998b01856975486ee7
  depends:
  - __glibc >=2.17,<3.0.a0
  - libgcc >=13
  - libstdcxx >=13
  - openssl >=3.3.2,<4.0a0
  license: GPL-2.0-or-later
  license_family: GPL
  size: 649443
  timestamp: 1729804130603
- kind: conda
  name: mysql-libs
  version: 9.0.1
  build: he0572af_2
  build_number: 2
  subdir: linux-64
  url: https://conda.anaconda.org/conda-forge/linux-64/mysql-libs-9.0.1-he0572af_2.conda
  sha256: e376189cd11304f4089971b372dac8a1cbbab6eacda8ca978ead2c220d16b8a4
  md5: 57a9e7ee3c0840d3c8c9012473978629
  depends:
  - __glibc >=2.17,<3.0.a0
  - libgcc >=13
  - libstdcxx >=13
  - libzlib >=1.3.1,<2.0a0
  - mysql-common 9.0.1 h266115a_2
  - openssl >=3.3.2,<4.0a0
  - zstd >=1.5.6,<1.6.0a0
  license: GPL-2.0-or-later
  license_family: GPL
  size: 1372671
  timestamp: 1729804203990
- kind: conda
  name: ncurses
  version: '6.5'
  build: h7bae524_1
  build_number: 1
  subdir: osx-arm64
  url: https://conda.anaconda.org/conda-forge/osx-arm64/ncurses-6.5-h7bae524_1.conda
  sha256: 27d0b9ff78ad46e1f3a6c96c479ab44beda5f96def88e2fe626e0a49429d8afc
  md5: cb2b0ea909b97b3d70cd3921d1445e1a
  depends:
  - __osx >=11.0
  license: X11 AND BSD-3-Clause
  size: 802321
  timestamp: 1724658775723
- kind: conda
  name: ncurses
  version: '6.5'
  build: he02047a_1
  build_number: 1
  subdir: linux-64
  url: https://conda.anaconda.org/conda-forge/linux-64/ncurses-6.5-he02047a_1.conda
  sha256: 6a1d5d8634c1a07913f1c525db6455918cbc589d745fac46d9d6e30340c8731a
  md5: 70caf8bb6cf39a0b6b7efc885f51c0fe
  depends:
  - __glibc >=2.17,<3.0.a0
  - libgcc-ng >=12
  license: X11 AND BSD-3-Clause
  size: 889086
  timestamp: 1724658547447
- kind: conda
  name: netcdf4
  version: 1.6.5
  build: nompi_py312h2188312_102
  build_number: 102
  subdir: win-64
  url: https://conda.anaconda.org/conda-forge/win-64/netcdf4-1.6.5-nompi_py312h2188312_102.conda
  sha256: f04d2c05737aec53d5b609ddccca32918ecc1b6c2c224750b4bd50510b99cbad
  md5: cbba4ce5c0cff79410c48fdac06b339f
  depends:
  - certifi
  - cftime
  - hdf5 >=1.14.3,<1.14.4.0a0
  - libnetcdf >=4.9.2,<4.9.3.0a0
  - libzlib >=1.2.13,<2.0a0
  - numpy >=1.19,<3
  - python >=3.12,<3.13.0a0
  - python_abi 3.12.* *_cp312
  - setuptools
  - ucrt >=10.0.20348.0
  - vc >=14.2,<15
  - vc14_runtime >=14.29.30139
  license: MIT
  license_family: MIT
  size: 417683
  timestamp: 1717693078119
- kind: conda
  name: netcdf4
  version: 1.6.5
  build: nompi_py312h30cf68c_102
  build_number: 102
  subdir: osx-arm64
  url: https://conda.anaconda.org/conda-forge/osx-arm64/netcdf4-1.6.5-nompi_py312h30cf68c_102.conda
  sha256: 438ed77c7e24c6164dc14019e60bb8b277eb23fc9961c2aa99b486980d6e6671
  md5: 26709b82a0aaaad44d087566010ca76e
  depends:
  - __osx >=11.0
  - certifi
  - cftime
  - hdf5 >=1.14.3,<1.14.4.0a0
  - libnetcdf >=4.9.2,<4.9.3.0a0
  - libzlib >=1.2.13,<2.0a0
  - numpy >=1.19,<3
  - python >=3.12,<3.13.0a0
  - python >=3.12,<3.13.0a0 *_cpython
  - python_abi 3.12.* *_cp312
  - setuptools
  license: MIT
  license_family: MIT
  size: 448832
  timestamp: 1717691680554
- kind: conda
  name: netcdf4
  version: 1.6.5
  build: nompi_py312h39d4375_102
  build_number: 102
  subdir: linux-64
  url: https://conda.anaconda.org/conda-forge/linux-64/netcdf4-1.6.5-nompi_py312h39d4375_102.conda
  sha256: ce68339970ab9268830efbacd0ba6e15d0c86c473bc891cf6b28a21a6c9da22c
  md5: 2c0df33e745d3bd509f76217b8c79096
  depends:
  - certifi
  - cftime
  - hdf5 >=1.14.3,<1.14.4.0a0
  - libgcc-ng >=12
  - libnetcdf >=4.9.2,<4.9.3.0a0
  - libzlib >=1.2.13,<2.0a0
  - numpy >=1.19,<3
  - python >=3.12,<3.13.0a0
  - python_abi 3.12.* *_cp312
  - setuptools
  license: MIT
  license_family: MIT
  size: 555194
  timestamp: 1717690991143
- kind: conda
  name: numpy
  version: 2.1.3
  build: py312h49bc9c5_0
  subdir: win-64
  url: https://conda.anaconda.org/conda-forge/win-64/numpy-2.1.3-py312h49bc9c5_0.conda
  sha256: f7e6648e2e55de450c8022008eb86158c55786f360aacc91fe3a5a53ba52d5d8
  md5: 4d03cad3ea6c6cc575f1fd811691432f
  depends:
  - libblas >=3.9.0,<4.0a0
  - libcblas >=3.9.0,<4.0a0
  - liblapack >=3.9.0,<4.0a0
  - python >=3.12,<3.13.0a0
  - python_abi 3.12.* *_cp312
  - ucrt >=10.0.20348.0
  - vc >=14.2,<15
  - vc14_runtime >=14.29.30139
  constrains:
  - numpy-base <0a0
  license: BSD-3-Clause
  license_family: BSD
  size: 6965471
  timestamp: 1730589010831
- kind: conda
  name: numpy
  version: 2.1.3
  build: py312h58c1407_0
  subdir: linux-64
  url: https://conda.anaconda.org/conda-forge/linux-64/numpy-2.1.3-py312h58c1407_0.conda
  sha256: e4c14f71588a5627a6935d3e7d9ca78a8387229ec8ebc91616b0988ce57ba0dc
  md5: dfdbc12e6d81889ba4c494a23f23eba8
  depends:
  - __glibc >=2.17,<3.0.a0
  - libblas >=3.9.0,<4.0a0
  - libcblas >=3.9.0,<4.0a0
  - libgcc >=13
  - liblapack >=3.9.0,<4.0a0
  - libstdcxx >=13
  - python >=3.12,<3.13.0a0
  - python_abi 3.12.* *_cp312
  constrains:
  - numpy-base <0a0
  license: BSD-3-Clause
  license_family: BSD
  size: 8388631
  timestamp: 1730588649810
- kind: conda
  name: numpy
  version: 2.1.3
  build: py312h94ee1e1_0
  subdir: osx-arm64
  url: https://conda.anaconda.org/conda-forge/osx-arm64/numpy-2.1.3-py312h94ee1e1_0.conda
  sha256: cd287b6c270ee8af77d200c46d56fdfe1e2a9deeff68044439718b8d073214dd
  md5: a2af54c86582e08718805c69af737897
  depends:
  - __osx >=11.0
  - libblas >=3.9.0,<4.0a0
  - libcblas >=3.9.0,<4.0a0
  - libcxx >=18
  - liblapack >=3.9.0,<4.0a0
  - python >=3.12,<3.13.0a0
  - python >=3.12,<3.13.0a0 *_cpython
  - python_abi 3.12.* *_cp312
  constrains:
  - numpy-base <0a0
  license: BSD-3-Clause
  license_family: BSD
  size: 6398123
  timestamp: 1730588490904
- kind: conda
  name: openjpeg
  version: 2.5.2
  build: h3d672ee_0
  subdir: win-64
  url: https://conda.anaconda.org/conda-forge/win-64/openjpeg-2.5.2-h3d672ee_0.conda
  sha256: dda71cbe094234ab208f3552dec1f4ca6f2e614175d010808d6cb66ecf0bc753
  md5: 7e7099ad94ac3b599808950cec30ad4e
  depends:
  - libpng >=1.6.43,<1.7.0a0
  - libtiff >=4.6.0,<4.8.0a0
  - libzlib >=1.2.13,<2.0.0a0
  - ucrt >=10.0.20348.0
  - vc >=14.2,<15
  - vc14_runtime >=14.29.30139
  license: BSD-2-Clause
  license_family: BSD
  size: 237974
  timestamp: 1709159764160
- kind: conda
  name: openjpeg
  version: 2.5.2
  build: h488ebb8_0
  subdir: linux-64
  url: https://conda.anaconda.org/conda-forge/linux-64/openjpeg-2.5.2-h488ebb8_0.conda
  sha256: 5600a0b82df042bd27d01e4e687187411561dfc11cc05143a08ce29b64bf2af2
  md5: 7f2e286780f072ed750df46dc2631138
  depends:
  - libgcc-ng >=12
  - libpng >=1.6.43,<1.7.0a0
  - libstdcxx-ng >=12
  - libtiff >=4.6.0,<4.8.0a0
  - libzlib >=1.2.13,<2.0.0a0
  license: BSD-2-Clause
  license_family: BSD
  size: 341592
  timestamp: 1709159244431
- kind: conda
  name: openjpeg
  version: 2.5.2
  build: h9f1df11_0
  subdir: osx-arm64
  url: https://conda.anaconda.org/conda-forge/osx-arm64/openjpeg-2.5.2-h9f1df11_0.conda
  sha256: 472d6eaffc1996e6af35ec8e91c967f472a536a470079bfa56383cc0dbf4d463
  md5: 5029846003f0bc14414b9128a1f7c84b
  depends:
  - libcxx >=16
  - libpng >=1.6.43,<1.7.0a0
  - libtiff >=4.6.0,<4.8.0a0
  - libzlib >=1.2.13,<2.0.0a0
  license: BSD-2-Clause
  license_family: BSD
  size: 316603
  timestamp: 1709159627299
- kind: conda
  name: openldap
  version: 2.6.8
  build: hedd0468_0
  subdir: linux-64
  url: https://conda.anaconda.org/conda-forge/linux-64/openldap-2.6.8-hedd0468_0.conda
  sha256: 902652f7a106caa6ea9db2c44118078e23a499bf091ce8ea01d8498c156e8219
  md5: dcd0ed5147d8876b0848a552b416ce76
  depends:
  - cyrus-sasl >=2.1.27,<3.0a0
  - krb5 >=1.21.2,<1.22.0a0
  - libgcc-ng >=12
  - libstdcxx-ng >=12
  - openssl >=3.3.0,<4.0a0
  license: OLDAP-2.8
  license_family: BSD
  size: 780492
  timestamp: 1716377814828
- kind: conda
  name: openssl
  version: 3.4.0
  build: h2466b09_0
  subdir: win-64
  url: https://conda.anaconda.org/conda-forge/win-64/openssl-3.4.0-h2466b09_0.conda
  sha256: e03045a0837e01ff5c75e9273a572553e7522290799807f918c917a9826a6484
  md5: d0d805d9b5524a14efb51b3bff965e83
  depends:
  - ca-certificates
  - ucrt >=10.0.20348.0
  - vc >=14.2,<15
  - vc14_runtime >=14.29.30139
  license: Apache-2.0
  license_family: Apache
  size: 8491156
  timestamp: 1731379715927
- kind: conda
  name: openssl
  version: 3.4.0
  build: h39f12f2_0
  subdir: osx-arm64
  url: https://conda.anaconda.org/conda-forge/osx-arm64/openssl-3.4.0-h39f12f2_0.conda
  sha256: bd1d58ced46e75efa3b842c61642fd12272c69e9fe4d7261078bc082153a1d53
  md5: df307bbc703324722df0293c9ca2e418
  depends:
  - __osx >=11.0
  - ca-certificates
  license: Apache-2.0
  license_family: Apache
  size: 2935176
  timestamp: 1731377561525
- kind: conda
  name: openssl
  version: 3.4.0
  build: hb9d3cd8_0
  subdir: linux-64
  url: https://conda.anaconda.org/conda-forge/linux-64/openssl-3.4.0-hb9d3cd8_0.conda
  sha256: 814b9dff1847b132c676ee6cc1a8cb2d427320779b93e1b6d76552275c128705
  md5: 23cc74f77eb99315c0360ec3533147a9
  depends:
  - __glibc >=2.17,<3.0.a0
  - ca-certificates
  - libgcc >=13
  license: Apache-2.0
  license_family: Apache
  size: 2947466
  timestamp: 1731377666602
- kind: conda
  name: packaging
  version: '24.2'
  build: pyhd8ed1ab_0
  subdir: noarch
  noarch: python
  url: https://conda.anaconda.org/conda-forge/noarch/packaging-24.2-pyhd8ed1ab_0.conda
  sha256: 0f8273bf66c2a5c1de72312a509deae07f163bb0ae8de8273c52e6fe945a0850
  md5: c16469afe1ec91aaafcf4bea966c0465
  depends:
  - python >=3.8
  license: Apache-2.0
  license_family: APACHE
  size: 60345
  timestamp: 1731457074006
- kind: conda
  name: pandas
  version: 2.2.3
  build: py312h72972c8_1
  build_number: 1
  subdir: win-64
  url: https://conda.anaconda.org/conda-forge/win-64/pandas-2.2.3-py312h72972c8_1.conda
  sha256: dfd30e665b1ced1b783ca303799e250d8acc40943bcefb3a9b2bb13c3b17911c
  md5: bf6f01c03e0688523d4b5cff8fe8c977
  depends:
  - numpy >=1.19,<3
  - numpy >=1.22.4
  - python >=3.12,<3.13.0a0
  - python-dateutil >=2.8.1
  - python-tzdata >=2022a
  - python_abi 3.12.* *_cp312
  - pytz >=2020.1,<2024.2
  - ucrt >=10.0.20348.0
  - vc >=14.2,<15
  - vc14_runtime >=14.29.30139
  license: BSD-3-Clause
  license_family: BSD
  size: 14218658
  timestamp: 1726879426348
- kind: conda
  name: pandas
  version: 2.2.3
  build: py312hcd31e36_1
  build_number: 1
  subdir: osx-arm64
  url: https://conda.anaconda.org/conda-forge/osx-arm64/pandas-2.2.3-py312hcd31e36_1.conda
  sha256: ff0cb54b5d058c7987b4a0984066e893642d1865a7bb695294b6172e2fcdc457
  md5: c68bfa69e6086c381c74e16fd72613a8
  depends:
  - __osx >=11.0
  - libcxx >=17
  - numpy >=1.19,<3
  - numpy >=1.22.4
  - python >=3.12,<3.13.0a0
  - python >=3.12,<3.13.0a0 *_cpython
  - python-dateutil >=2.8.1
  - python-tzdata >=2022a
  - python_abi 3.12.* *_cp312
  - pytz >=2020.1,<2024.2
  license: BSD-3-Clause
  license_family: BSD
  size: 14470437
  timestamp: 1726878887799
- kind: conda
  name: pandas
  version: 2.2.3
  build: py312hf9745cd_1
  build_number: 1
  subdir: linux-64
  url: https://conda.anaconda.org/conda-forge/linux-64/pandas-2.2.3-py312hf9745cd_1.conda
  sha256: ad275a83bfebfa8a8fee9b0569aaf6f513ada6a246b2f5d5b85903d8ca61887e
  md5: 8bce4f6caaf8c5448c7ac86d87e26b4b
  depends:
  - __glibc >=2.17,<3.0.a0
  - libgcc >=13
  - libstdcxx >=13
  - numpy >=1.19,<3
  - numpy >=1.22.4
  - python >=3.12,<3.13.0a0
  - python-dateutil >=2.8.1
  - python-tzdata >=2022a
  - python_abi 3.12.* *_cp312
  - pytz >=2020.1,<2024.2
  license: BSD-3-Clause
  license_family: BSD
  size: 15436913
  timestamp: 1726879054912
- kind: conda
  name: parso
  version: 0.8.4
  build: pyhd8ed1ab_0
  subdir: noarch
  noarch: python
  url: https://conda.anaconda.org/conda-forge/noarch/parso-0.8.4-pyhd8ed1ab_0.conda
  sha256: bfe404eebb930cc41782d34f8fc04c0388ea692eeebe2c5fc28df8ec8d4d61ae
  md5: 81534b420deb77da8833f2289b8d47ac
  depends:
  - python >=3.6
  license: MIT
  license_family: MIT
  size: 75191
  timestamp: 1712320447201
- kind: conda
  name: pcre2
  version: '10.44'
  build: h3d7b363_2
  build_number: 2
  subdir: win-64
  url: https://conda.anaconda.org/conda-forge/win-64/pcre2-10.44-h3d7b363_2.conda
  sha256: f4a12cbf8a7c5bfa2592b9dc92b492c438781898e5b02f397979b0be6e1b5851
  md5: a3a3baddcfb8c80db84bec3cb7746fb8
  depends:
  - bzip2 >=1.0.8,<2.0a0
  - libzlib >=1.3.1,<2.0a0
  - ucrt >=10.0.20348.0
  - vc >=14.2,<15
  - vc14_runtime >=14.29.30139
  license: BSD-3-Clause
  license_family: BSD
  size: 820831
  timestamp: 1723489427046
- kind: conda
  name: pcre2
  version: '10.44'
  build: hba22ea6_2
  build_number: 2
  subdir: linux-64
  url: https://conda.anaconda.org/conda-forge/linux-64/pcre2-10.44-hba22ea6_2.conda
  sha256: 1087716b399dab91cc9511d6499036ccdc53eb29a288bebcb19cf465c51d7c0d
  md5: df359c09c41cd186fffb93a2d87aa6f5
  depends:
  - __glibc >=2.17,<3.0.a0
  - bzip2 >=1.0.8,<2.0a0
  - libgcc-ng >=12
  - libzlib >=1.3.1,<2.0a0
  license: BSD-3-Clause
  license_family: BSD
  size: 952308
  timestamp: 1723488734144
- kind: conda
  name: pexpect
  version: 4.9.0
  build: pyhd8ed1ab_0
  subdir: noarch
  noarch: python
  url: https://conda.anaconda.org/conda-forge/noarch/pexpect-4.9.0-pyhd8ed1ab_0.conda
  sha256: 90a09d134a4a43911b716d4d6eb9d169238aff2349056f7323d9db613812667e
  md5: 629f3203c99b32e0988910c93e77f3b6
  depends:
  - ptyprocess >=0.5
  - python >=3.7
  license: ISC
  size: 53600
  timestamp: 1706113273252
- kind: conda
  name: pickleshare
  version: 0.7.5
  build: py_1003
  build_number: 1003
  subdir: noarch
  noarch: python
  url: https://conda.anaconda.org/conda-forge/noarch/pickleshare-0.7.5-py_1003.tar.bz2
  sha256: a1ed1a094dd0d1b94a09ed85c283a0eb28943f2e6f22161fb45e128d35229738
  md5: 415f0ebb6198cc2801c73438a9fb5761
  depends:
  - python >=3
  license: MIT
  license_family: MIT
  size: 9332
  timestamp: 1602536313357
- kind: conda
  name: pillow
  version: 10.4.0
  build: py312h381445a_1
  build_number: 1
  subdir: win-64
  url: https://conda.anaconda.org/conda-forge/win-64/pillow-10.4.0-py312h381445a_1.conda
  sha256: 0b52e708ac4b72e6e1608de517cd4c8e6517dd525e23163a69bf73c7261399fc
  md5: c57e54ae4acca720fb3a44bee93cb5b9
  depends:
  - freetype >=2.12.1,<3.0a0
  - lcms2 >=2.16,<3.0a0
  - libjpeg-turbo >=3.0.0,<4.0a0
  - libtiff >=4.6.0,<4.8.0a0
  - libwebp-base >=1.4.0,<2.0a0
  - libxcb >=1.16,<2.0.0a0
  - libzlib >=1.3.1,<2.0a0
  - openjpeg >=2.5.2,<3.0a0
  - python >=3.12,<3.13.0a0
  - python_abi 3.12.* *_cp312
  - tk >=8.6.13,<8.7.0a0
  - ucrt >=10.0.20348.0
  - vc >=14.2,<15
  - vc14_runtime >=14.29.30139
  license: HPND
  size: 42468305
  timestamp: 1726075694989
- kind: conda
  name: pillow
  version: 11.0.0
  build: py312h7b63e92_0
  subdir: linux-64
  url: https://conda.anaconda.org/conda-forge/linux-64/pillow-11.0.0-py312h7b63e92_0.conda
  sha256: 13a464bea02c0df0199c20ef6bad24a6bc336aaf55bf8d6a133d0fe664463224
  md5: 385f46a4df6f97892503a841121a9acf
  depends:
  - __glibc >=2.17,<3.0.a0
  - freetype >=2.12.1,<3.0a0
  - lcms2 >=2.16,<3.0a0
  - libgcc >=13
  - libjpeg-turbo >=3.0.0,<4.0a0
  - libtiff >=4.7.0,<4.8.0a0
  - libwebp-base >=1.4.0,<2.0a0
  - libxcb >=1.17.0,<2.0a0
  - libzlib >=1.3.1,<2.0a0
  - openjpeg >=2.5.2,<3.0a0
  - python >=3.12,<3.13.0a0
  - python_abi 3.12.* *_cp312
  - tk >=8.6.13,<8.7.0a0
  license: HPND
  size: 41948418
  timestamp: 1729065846594
- kind: conda
  name: pillow
  version: 11.0.0
  build: py312haf37ca6_0
  subdir: osx-arm64
  url: https://conda.anaconda.org/conda-forge/osx-arm64/pillow-11.0.0-py312haf37ca6_0.conda
  sha256: 727b4c3faecdb6f6809cf20c5f32d2df4af34e0d5b9146b7588383bcba7990e8
  md5: dc9b51fbd2b6f7fea9b5123458864dbb
  depends:
  - __osx >=11.0
  - freetype >=2.12.1,<3.0a0
  - lcms2 >=2.16,<3.0a0
  - libjpeg-turbo >=3.0.0,<4.0a0
  - libtiff >=4.7.0,<4.8.0a0
  - libwebp-base >=1.4.0,<2.0a0
  - libxcb >=1.17.0,<2.0a0
  - libzlib >=1.3.1,<2.0a0
  - openjpeg >=2.5.2,<3.0a0
  - python >=3.12,<3.13.0a0
  - python >=3.12,<3.13.0a0 *_cpython
  - python_abi 3.12.* *_cp312
  - tk >=8.6.13,<8.7.0a0
  license: HPND
  size: 41737424
  timestamp: 1729065920347
- kind: conda
  name: pip
  version: 24.3.1
  build: pyh8b19718_0
  subdir: noarch
  noarch: python
  url: https://conda.anaconda.org/conda-forge/noarch/pip-24.3.1-pyh8b19718_0.conda
  sha256: 499313e72e20225f84c2e9690bbaf5b952c8d7e0bf34b728278538f766b81628
  md5: 5dd546fe99b44fda83963d15f84263b7
  depends:
  - python >=3.8,<3.13.0a0
  - setuptools
  - wheel
  license: MIT
  license_family: MIT
  size: 1243168
  timestamp: 1730203795600
- kind: conda
  name: pixman
  version: 0.43.2
  build: h59595ed_0
  subdir: linux-64
  url: https://conda.anaconda.org/conda-forge/linux-64/pixman-0.43.2-h59595ed_0.conda
  sha256: 366d28e2a0a191d6c535e234741e0cd1d94d713f76073d8af4a5ccb2a266121e
  md5: 71004cbf7924e19c02746ccde9fd7123
  depends:
  - libgcc-ng >=12
  - libstdcxx-ng >=12
  license: MIT
  license_family: MIT
  size: 386826
  timestamp: 1706549500138
- kind: conda
  name: pixman
  version: 0.43.4
  build: h63175ca_0
  subdir: win-64
  url: https://conda.anaconda.org/conda-forge/win-64/pixman-0.43.4-h63175ca_0.conda
  sha256: 51de4d7fb41597b06d60f1b82e269dafcb55e994e08fdcca8e4d6f7d42bedd07
  md5: b98135614135d5f458b75ab9ebb9558c
  depends:
  - ucrt >=10.0.20348.0
  - vc >=14.2,<15
  - vc14_runtime >=14.29.30139
  license: MIT
  license_family: MIT
  size: 461854
  timestamp: 1709239971654
- kind: conda
  name: pluggy
  version: 1.5.0
  build: pyhd8ed1ab_0
  subdir: noarch
  noarch: python
  url: https://conda.anaconda.org/conda-forge/noarch/pluggy-1.5.0-pyhd8ed1ab_0.conda
  sha256: 33eaa3359948a260ebccf9cdc2fd862cea5a6029783289e13602d8e634cd9a26
  md5: d3483c8fc2dc2cc3f5cf43e26d60cabf
  depends:
  - python >=3.8
  license: MIT
  license_family: MIT
  size: 23815
  timestamp: 1713667175451
- kind: conda
  name: prompt-toolkit
  version: 3.0.48
  build: pyha770c72_0
  subdir: noarch
  noarch: python
  url: https://conda.anaconda.org/conda-forge/noarch/prompt-toolkit-3.0.48-pyha770c72_0.conda
  sha256: 44e4e6108d425a666856a52d1523e5d70890256a8920bb0dcd3d55cc750f3207
  md5: 4c05134c48b6a74f33bbb9938e4a115e
  depends:
  - python >=3.7
  - wcwidth
  constrains:
  - prompt_toolkit 3.0.48
  license: BSD-3-Clause
  license_family: BSD
  size: 270271
  timestamp: 1727341744544
- kind: conda
  name: pthread-stubs
  version: '0.4'
  build: hb9d3cd8_1002
  build_number: 1002
  subdir: linux-64
  url: https://conda.anaconda.org/conda-forge/linux-64/pthread-stubs-0.4-hb9d3cd8_1002.conda
  sha256: 9c88f8c64590e9567c6c80823f0328e58d3b1efb0e1c539c0315ceca764e0973
  md5: b3c17d95b5a10c6e64a21fa17573e70e
  depends:
  - __glibc >=2.17,<3.0.a0
  - libgcc >=13
  license: MIT
  license_family: MIT
  size: 8252
  timestamp: 1726802366959
- kind: conda
  name: pthread-stubs
  version: '0.4'
  build: hcd874cb_1001
  build_number: 1001
  subdir: win-64
  url: https://conda.anaconda.org/conda-forge/win-64/pthread-stubs-0.4-hcd874cb_1001.tar.bz2
  sha256: bb5a6ddf1a609a63addd6d7b488b0f58d05092ea84e9203283409bff539e202a
  md5: a1f820480193ea83582b13249a7e7bd9
  depends:
  - m2w64-gcc-libs
  license: MIT
  license_family: MIT
  size: 6417
  timestamp: 1606147814351
- kind: conda
  name: pthread-stubs
  version: '0.4'
  build: hd74edd7_1002
  build_number: 1002
  subdir: osx-arm64
  url: https://conda.anaconda.org/conda-forge/osx-arm64/pthread-stubs-0.4-hd74edd7_1002.conda
  sha256: 8ed65e17fbb0ca944bfb8093b60086e3f9dd678c3448b5de212017394c247ee3
  md5: 415816daf82e0b23a736a069a75e9da7
  depends:
  - __osx >=11.0
  license: MIT
  license_family: MIT
  size: 8381
  timestamp: 1726802424786
- kind: conda
  name: pthreads-win32
  version: 2.9.1
  build: h2466b09_4
  build_number: 4
  subdir: win-64
  url: https://conda.anaconda.org/conda-forge/win-64/pthreads-win32-2.9.1-h2466b09_4.conda
  sha256: b989bdcf0a22ba05a238adac1ad3452c11871681f565e509f629e225a26b7d45
  md5: cf98a67a1ec8040b42455002a24f0b0b
  depends:
  - ucrt >=10.0.20348.0
  - vc >=14.2,<15
  - vc14_runtime >=14.29.30139
  license: LGPL-2.1-or-later
  size: 265827
  timestamp: 1728400965968
- kind: conda
  name: ptyprocess
  version: 0.7.0
  build: pyhd3deb0d_0
  subdir: noarch
  noarch: python
  url: https://conda.anaconda.org/conda-forge/noarch/ptyprocess-0.7.0-pyhd3deb0d_0.tar.bz2
  sha256: fb31e006a25eb2e18f3440eb8d17be44c8ccfae559499199f73584566d0a444a
  md5: 359eeb6536da0e687af562ed265ec263
  depends:
  - python
  license: ISC
  size: 16546
  timestamp: 1609419417991
- kind: conda
  name: pure_eval
  version: 0.2.3
  build: pyhd8ed1ab_0
  subdir: noarch
  noarch: python
  url: https://conda.anaconda.org/conda-forge/noarch/pure_eval-0.2.3-pyhd8ed1ab_0.conda
  sha256: dcfcb3cee1ae0a89729601582cc3edea20ba13c9493967a03a693c67567af0c8
  md5: 0f051f09d992e0d08941706ad519ee0e
  depends:
  - python >=3.5
  license: MIT
  license_family: MIT
  size: 16551
  timestamp: 1721585805256
- kind: conda
  name: pycparser
  version: '2.22'
  build: pyhd8ed1ab_0
  subdir: noarch
  noarch: python
  url: https://conda.anaconda.org/conda-forge/noarch/pycparser-2.22-pyhd8ed1ab_0.conda
  sha256: 406001ebf017688b1a1554b49127ca3a4ac4626ec0fd51dc75ffa4415b720b64
  md5: 844d9eb3b43095b031874477f7d70088
  depends:
  - python >=3.8
  license: BSD-3-Clause
  license_family: BSD
  size: 105098
  timestamp: 1711811634025
- kind: conda
  name: pygments
  version: 2.18.0
  build: pyhd8ed1ab_0
  subdir: noarch
  noarch: python
  url: https://conda.anaconda.org/conda-forge/noarch/pygments-2.18.0-pyhd8ed1ab_0.conda
  sha256: 78267adf4e76d0d64ea2ffab008c501156c108bb08fecb703816fb63e279780b
  md5: b7f5c092b8f9800150d998a71b76d5a1
  depends:
  - python >=3.8
  license: BSD-2-Clause
  license_family: BSD
  size: 879295
  timestamp: 1714846885370
- kind: conda
  name: pyparsing
  version: 3.2.0
  build: pyhd8ed1ab_1
  build_number: 1
  subdir: noarch
  noarch: python
  url: https://conda.anaconda.org/conda-forge/noarch/pyparsing-3.2.0-pyhd8ed1ab_1.conda
  sha256: b846e3965cd106438cf0b9dc0de8d519670ac065f822a7d66862e9423e0229cb
  md5: 035c17fbf099f50ff60bf2eb303b0a83
  depends:
  - python >=3.9
  license: MIT
  license_family: MIT
  size: 92444
  timestamp: 1728880549923
- kind: conda
  name: pyside6
  version: 6.8.0.2
  build: py312h2ee7485_0
  subdir: win-64
  url: https://conda.anaconda.org/conda-forge/win-64/pyside6-6.8.0.2-py312h2ee7485_0.conda
  sha256: 59c354899515d465d7754e2460f53e7a7cb51de92a33a4ff278efebe8a9b9a1e
  md5: 5485a2da08fa0d692dbd293c80fe86c0
  depends:
  - libclang13 >=19.1.2
  - libxml2 >=2.12.7,<3.0a0
  - libxslt >=1.1.39,<2.0a0
  - python >=3.12,<3.13.0a0
  - python_abi 3.12.* *_cp312
  - qt6-main 6.8.0.*
  - qt6-main >=6.8.0,<6.9.0a0
  - ucrt >=10.0.20348.0
  - vc >=14.2,<15
  - vc14_runtime >=14.29.30139
  license: LGPL-3.0-only
  license_family: LGPL
  size: 9708496
  timestamp: 1730213144700
- kind: conda
  name: pyside6
  version: 6.8.0.2
  build: py312h91f0f75_0
  subdir: linux-64
  url: https://conda.anaconda.org/conda-forge/linux-64/pyside6-6.8.0.2-py312h91f0f75_0.conda
  sha256: 16309c16764c45e147f2eabbb6a064ac3e3d17e7e1b49110b14e13a8ed631276
  md5: ec3da81d5f9d3612b227e09a650f7bf2
  depends:
  - __glibc >=2.17,<3.0.a0
  - libclang13 >=19.1.2
  - libegl >=1.7.0,<2.0a0
  - libgcc >=13
  - libgl >=1.7.0,<2.0a0
  - libopengl >=1.7.0,<2.0a0
  - libstdcxx >=13
  - libxml2 >=2.12.7,<3.0a0
  - libxslt >=1.1.39,<2.0a0
  - python >=3.12,<3.13.0a0
  - python_abi 3.12.* *_cp312
  - qt6-main 6.8.0.*
  - qt6-main >=6.8.0,<6.9.0a0
  license: LGPL-3.0-only
  license_family: LGPL
  size: 10839502
  timestamp: 1730212750602
- kind: conda
  name: pytest
  version: 8.3.3
  build: pyhd8ed1ab_0
  subdir: noarch
  noarch: python
  url: https://conda.anaconda.org/conda-forge/noarch/pytest-8.3.3-pyhd8ed1ab_0.conda
  sha256: e99376d0068455712109d233f5790458ff861aeceb458bfda74e353338e4d815
  md5: c03d61f31f38fdb9facf70c29958bf7a
  depends:
  - colorama
  - exceptiongroup >=1.0.0rc8
  - iniconfig
  - packaging
  - pluggy <2,>=1.5
  - python >=3.8
  - tomli >=1
  constrains:
  - pytest-faulthandler >=2
  license: MIT
  license_family: MIT
  size: 258293
  timestamp: 1725977334143
- kind: conda
  name: python
  version: 3.12.7
  build: h739c21a_0_cpython
  subdir: osx-arm64
  url: https://conda.anaconda.org/conda-forge/osx-arm64/python-3.12.7-h739c21a_0_cpython.conda
  sha256: 45d7ca2074aa92594bd2f91a9003b338cc1df8a46b9492b7fc8167110783c3ef
  md5: e0d82e57ebb456077565e6d82cd4a323
  depends:
  - __osx >=11.0
  - bzip2 >=1.0.8,<2.0a0
  - libexpat >=2.6.3,<3.0a0
  - libffi >=3.4,<4.0a0
  - libsqlite >=3.46.1,<4.0a0
  - libzlib >=1.3.1,<2.0a0
  - ncurses >=6.5,<7.0a0
  - openssl >=3.3.2,<4.0a0
  - readline >=8.2,<9.0a0
  - tk >=8.6.13,<8.7.0a0
  - tzdata
  - xz >=5.2.6,<6.0a0
  constrains:
  - python_abi 3.12.* *_cp312
  license: Python-2.0
  size: 12975439
  timestamp: 1728057819519
- kind: conda
  name: python
  version: 3.12.7
  build: hc5c86c4_0_cpython
  subdir: linux-64
  url: https://conda.anaconda.org/conda-forge/linux-64/python-3.12.7-hc5c86c4_0_cpython.conda
  sha256: 674be31ff152d9f0e0fe16959a45e3803a730fc4f54d87df6a9ac4e6a698c41d
  md5: 0515111a9cdf69f83278f7c197db9807
  depends:
  - __glibc >=2.17,<3.0.a0
  - bzip2 >=1.0.8,<2.0a0
  - ld_impl_linux-64 >=2.36.1
  - libexpat >=2.6.3,<3.0a0
  - libffi >=3.4,<4.0a0
  - libgcc >=13
  - libnsl >=2.0.1,<2.1.0a0
  - libsqlite >=3.46.1,<4.0a0
  - libuuid >=2.38.1,<3.0a0
  - libxcrypt >=4.4.36
  - libzlib >=1.3.1,<2.0a0
  - ncurses >=6.5,<7.0a0
  - openssl >=3.3.2,<4.0a0
  - readline >=8.2,<9.0a0
  - tk >=8.6.13,<8.7.0a0
  - tzdata
  - xz >=5.2.6,<6.0a0
  constrains:
  - python_abi 3.12.* *_cp312
  license: Python-2.0
  size: 31574780
  timestamp: 1728059777603
- kind: conda
  name: python
  version: 3.12.7
  build: hce54a09_0_cpython
  subdir: win-64
  url: https://conda.anaconda.org/conda-forge/win-64/python-3.12.7-hce54a09_0_cpython.conda
  sha256: 2308cfa9ec563360d29ced7fd13a6b60b9a7b3cf8961a95c78c69f486211d018
  md5: 21f1f7c6ccf6b747c5086d2422c230e1
  depends:
  - bzip2 >=1.0.8,<2.0a0
  - libexpat >=2.6.3,<3.0a0
  - libffi >=3.4,<4.0a0
  - libsqlite >=3.46.1,<4.0a0
  - libzlib >=1.3.1,<2.0a0
  - openssl >=3.3.2,<4.0a0
  - tk >=8.6.13,<8.7.0a0
  - tzdata
  - ucrt >=10.0.20348.0
  - vc >=14.2,<15
  - vc14_runtime >=14.29.30139
  - xz >=5.2.6,<6.0a0
  constrains:
  - python_abi 3.12.* *_cp312
  license: Python-2.0
  size: 15987537
  timestamp: 1728057382072
- kind: conda
  name: python-dateutil
  version: 2.9.0
  build: pyhd8ed1ab_0
  subdir: noarch
  noarch: python
  url: https://conda.anaconda.org/conda-forge/noarch/python-dateutil-2.9.0-pyhd8ed1ab_0.conda
  sha256: f3ceef02ac164a8d3a080d0d32f8e2ebe10dd29e3a685d240e38b3599e146320
  md5: 2cf4264fffb9e6eff6031c5b6884d61c
  depends:
  - python >=3.7
  - six >=1.5
  license: Apache-2.0
  license_family: APACHE
  size: 222742
  timestamp: 1709299922152
- kind: conda
  name: python-tzdata
  version: '2024.2'
  build: pyhd8ed1ab_0
  subdir: noarch
  noarch: python
  url: https://conda.anaconda.org/conda-forge/noarch/python-tzdata-2024.2-pyhd8ed1ab_0.conda
  sha256: fe3f62ce2bc714bdaa222ab3f0344a2815ad9e853c6df38d15c9f25de8a3a6d4
  md5: 986287f89929b2d629bd6ef6497dc307
  depends:
  - python >=3.6
  license: Apache-2.0
  license_family: APACHE
  size: 142527
  timestamp: 1727140688093
- kind: conda
  name: python_abi
  version: '3.12'
  build: 5_cp312
  build_number: 5
  subdir: linux-64
  url: https://conda.anaconda.org/conda-forge/linux-64/python_abi-3.12-5_cp312.conda
  sha256: d10e93d759931ffb6372b45d65ff34d95c6000c61a07e298d162a3bc2accebb0
  md5: 0424ae29b104430108f5218a66db7260
  constrains:
  - python 3.12.* *_cpython
  license: BSD-3-Clause
  license_family: BSD
  size: 6238
  timestamp: 1723823388266
- kind: conda
  name: python_abi
  version: '3.12'
  build: 5_cp312
  build_number: 5
  subdir: osx-arm64
  url: https://conda.anaconda.org/conda-forge/osx-arm64/python_abi-3.12-5_cp312.conda
  sha256: 49d624e4b809c799d2bf257b22c23cf3fc4460f5570d9a58e7ad86350aeaa1f4
  md5: b76f9b1c862128e56ac7aa8cd2333de9
  constrains:
  - python 3.12.* *_cpython
  license: BSD-3-Clause
  license_family: BSD
  size: 6278
  timestamp: 1723823099686
- kind: conda
  name: python_abi
  version: '3.12'
  build: 5_cp312
  build_number: 5
  subdir: win-64
  url: https://conda.anaconda.org/conda-forge/win-64/python_abi-3.12-5_cp312.conda
  sha256: 9486662af81a219e96d343449eff242f38d7c5128ced5ce5acf85857265058d6
  md5: e8681f534453af7afab4cd2bc1423eec
  constrains:
  - python 3.12.* *_cpython
  license: BSD-3-Clause
  license_family: BSD
  size: 6730
  timestamp: 1723823139725
- kind: conda
  name: pytz
  version: '2024.1'
  build: pyhd8ed1ab_0
  subdir: noarch
  noarch: python
  url: https://conda.anaconda.org/conda-forge/noarch/pytz-2024.1-pyhd8ed1ab_0.conda
  sha256: 1a7d6b233f7e6e3bbcbad054c8fd51e690a67b129a899a056a5e45dd9f00cb41
  md5: 3eeeeb9e4827ace8c0c1419c85d590ad
  depends:
  - python >=3.7
  license: MIT
  license_family: MIT
  size: 188538
  timestamp: 1706886944988
- kind: conda
  name: qhull
  version: '2020.2'
  build: h420ef59_5
  build_number: 5
  subdir: osx-arm64
  url: https://conda.anaconda.org/conda-forge/osx-arm64/qhull-2020.2-h420ef59_5.conda
  sha256: 873ac689484262a51fd79bc6103c1a1bedbf524924d7f0088fb80703042805e4
  md5: 6483b1f59526e05d7d894e466b5b6924
  depends:
  - __osx >=11.0
  - libcxx >=16
  license: LicenseRef-Qhull
  size: 516376
  timestamp: 1720814307311
- kind: conda
  name: qhull
  version: '2020.2'
  build: h434a139_5
  build_number: 5
  subdir: linux-64
  url: https://conda.anaconda.org/conda-forge/linux-64/qhull-2020.2-h434a139_5.conda
  sha256: 776363493bad83308ba30bcb88c2552632581b143e8ee25b1982c8c743e73abc
  md5: 353823361b1d27eb3960efb076dfcaf6
  depends:
  - __glibc >=2.17,<3.0.a0
  - libgcc-ng >=12
  - libstdcxx-ng >=12
  license: LicenseRef-Qhull
  size: 552937
  timestamp: 1720813982144
- kind: conda
  name: qhull
  version: '2020.2'
  build: hc790b64_5
  build_number: 5
  subdir: win-64
  url: https://conda.anaconda.org/conda-forge/win-64/qhull-2020.2-hc790b64_5.conda
  sha256: 887d53486a37bd870da62b8fa2ebe3993f912ad04bd755e7ed7c47ced97cbaa8
  md5: 854fbdff64b572b5c0b470f334d34c11
  depends:
  - ucrt >=10.0.20348.0
  - vc >=14.2,<15
  - vc14_runtime >=14.29.30139
  license: LicenseRef-Qhull
  size: 1377020
  timestamp: 1720814433486
- kind: conda
  name: qt6-main
  version: 6.8.0
  build: h6e8976b_0
  subdir: linux-64
  url: https://conda.anaconda.org/conda-forge/linux-64/qt6-main-6.8.0-h6e8976b_0.conda
  sha256: f21949a55d07f72f910b0256401ae7b666d04810d110236aee86063da7babc51
  md5: 6d1c5d2d904d24c17cbb538a95855a4e
  depends:
  - __glibc >=2.17,<3.0.a0
  - alsa-lib >=1.2.12,<1.3.0a0
  - dbus >=1.13.6,<2.0a0
  - double-conversion >=3.3.0,<3.4.0a0
  - fontconfig >=2.14.2,<3.0a0
  - fonts-conda-ecosystem
  - freetype >=2.12.1,<3.0a0
  - harfbuzz >=9.0.0,<10.0a0
  - icu >=75.1,<76.0a0
  - krb5 >=1.21.3,<1.22.0a0
  - libclang-cpp19.1 >=19.1.0,<19.2.0a0
  - libclang13 >=19.1.0
  - libcups >=2.3.3,<2.4.0a0
  - libdrm >=2.4.123,<2.5.0a0
  - libegl >=1.7.0,<2.0a0
  - libgcc >=13
  - libgl >=1.7.0,<2.0a0
  - libglib >=2.82.1,<3.0a0
  - libjpeg-turbo >=3.0.0,<4.0a0
  - libllvm19 >=19.1.0,<19.2.0a0
  - libpng >=1.6.44,<1.7.0a0
  - libpq >=17.0,<18.0a0
  - libsqlite >=3.46.1,<4.0a0
  - libstdcxx >=13
  - libtiff >=4.7.0,<4.8.0a0
  - libwebp-base >=1.4.0,<2.0a0
  - libxcb >=1.17.0,<2.0a0
  - libxkbcommon >=1.7.0,<2.0a0
  - libxml2 >=2.12.7,<3.0a0
  - libzlib >=1.3.1,<2.0a0
  - mysql-libs >=9.0.1,<9.1.0a0
  - openssl >=3.3.2,<4.0a0
  - pcre2 >=10.44,<10.45.0a0
  - wayland >=1.23.1,<2.0a0
  - xcb-util >=0.4.1,<0.5.0a0
  - xcb-util-cursor >=0.1.5,<0.2.0a0
  - xcb-util-image >=0.4.0,<0.5.0a0
  - xcb-util-keysyms >=0.4.1,<0.5.0a0
  - xcb-util-renderutil >=0.3.10,<0.4.0a0
  - xcb-util-wm >=0.4.2,<0.5.0a0
  - xorg-libice >=1.1.1,<2.0a0
  - xorg-libsm >=1.2.4,<2.0a0
  - xorg-libx11 >=1.8.10,<2.0a0
  - xorg-libxcomposite >=0.4.6,<1.0a0
  - xorg-libxcursor >=1.2.2,<2.0a0
  - xorg-libxdamage >=1.1.6,<2.0a0
  - xorg-libxext >=1.3.6,<2.0a0
  - xorg-libxrandr >=1.5.4,<2.0a0
  - xorg-libxtst >=1.2.5,<2.0a0
  - xorg-libxxf86vm >=1.1.5,<2.0a0
  - zstd >=1.5.6,<1.6.0a0
  constrains:
  - qt 6.8.0
  license: LGPL-3.0-only
  license_family: LGPL
  size: 51315820
  timestamp: 1728406028
- kind: conda
  name: qt6-main
  version: 6.8.0
  build: hfb098fa_0
  subdir: win-64
  url: https://conda.anaconda.org/conda-forge/win-64/qt6-main-6.8.0-hfb098fa_0.conda
  sha256: 71603164b962f50f663d7281f6c7c290be451e8cce399d4d91d86cfb156fd1d8
  md5: 053046ca73b71bbcc81c6dc114264d24
  depends:
  - double-conversion >=3.3.0,<3.4.0a0
  - harfbuzz >=9.0.0,<10.0a0
  - icu >=75.1,<76.0a0
  - krb5 >=1.21.3,<1.22.0a0
  - libclang13 >=19.1.0
  - libglib >=2.82.1,<3.0a0
  - libjpeg-turbo >=3.0.0,<4.0a0
  - libpng >=1.6.44,<1.7.0a0
  - libsqlite >=3.46.1,<4.0a0
  - libtiff >=4.7.0,<4.8.0a0
  - libwebp-base >=1.4.0,<2.0a0
  - libzlib >=1.3.1,<2.0a0
  - openssl >=3.3.2,<4.0a0
  - pcre2 >=10.44,<10.45.0a0
  - ucrt >=10.0.20348.0
  - vc >=14.2,<15
  - vc14_runtime >=14.29.30139
  - zstd >=1.5.6,<1.6.0a0
  constrains:
  - qt 6.8.0
  license: LGPL-3.0-only
  license_family: LGPL
  size: 93521358
  timestamp: 1728406725577
- kind: conda
  name: readline
  version: '8.2'
  build: h8228510_1
  build_number: 1
  subdir: linux-64
  url: https://conda.anaconda.org/conda-forge/linux-64/readline-8.2-h8228510_1.conda
  sha256: 5435cf39d039387fbdc977b0a762357ea909a7694d9528ab40f005e9208744d7
  md5: 47d31b792659ce70f470b5c82fdfb7a4
  depends:
  - libgcc-ng >=12
  - ncurses >=6.3,<7.0a0
  license: GPL-3.0-only
  license_family: GPL
  size: 281456
  timestamp: 1679532220005
- kind: conda
  name: readline
  version: '8.2'
  build: h92ec313_1
  build_number: 1
  subdir: osx-arm64
  url: https://conda.anaconda.org/conda-forge/osx-arm64/readline-8.2-h92ec313_1.conda
  sha256: a1dfa679ac3f6007362386576a704ad2d0d7a02e98f5d0b115f207a2da63e884
  md5: 8cbb776a2f641b943d413b3e19df71f4
  depends:
  - ncurses >=6.3,<7.0a0
  license: GPL-3.0-only
  license_family: GPL
  size: 250351
  timestamp: 1679532511311
- kind: conda
  name: rhash
  version: 1.4.5
  build: h7ab814d_0
  subdir: osx-arm64
  url: https://conda.anaconda.org/conda-forge/osx-arm64/rhash-1.4.5-h7ab814d_0.conda
  sha256: e6a3e9dbfcb5ad5d69a20c8ac237d37a282a95983314a28912fc54208c5db391
  md5: 352b210f81798ae1e2f25a98ef4b3b54
  depends:
  - __osx >=11.0
  license: MIT
  license_family: MIT
  size: 177240
  timestamp: 1728886815751
- kind: conda
  name: rhash
  version: 1.4.5
  build: hb9d3cd8_0
  subdir: linux-64
  url: https://conda.anaconda.org/conda-forge/linux-64/rhash-1.4.5-hb9d3cd8_0.conda
  sha256: 04677caac29ec64a5d41d0cca8dbec5f60fa166d5458ff5a4393e4dc08a4799e
  md5: 9af0e7981755f09c81421946c4bcea04
  depends:
  - __glibc >=2.17,<3.0.a0
  - libgcc >=13
  license: MIT
  license_family: MIT
  size: 186921
  timestamp: 1728886721623
- kind: conda
  name: ruff
  version: 0.4.10
  build: py312h3402d49_0
  subdir: osx-arm64
  url: https://conda.anaconda.org/conda-forge/osx-arm64/ruff-0.4.10-py312h3402d49_0.conda
  sha256: 066d4cefce2d5d35d758e6d477e47fda83a1b06d88fa71f953065043d64b488d
  md5: 5b70888ab8e84ab3206ab5290075523a
  depends:
  - __osx >=11.0
  - libcxx >=16
  - python >=3.12,<3.13.0a0
  - python >=3.12,<3.13.0a0 *_cpython
  - python_abi 3.12.* *_cp312
  constrains:
  - __osx >=11.0
  license: MIT
  license_family: MIT
  size: 5878241
  timestamp: 1718950617291
- kind: conda
  name: ruff
  version: 0.4.10
  build: py312h5715c7c_0
  subdir: linux-64
  url: https://conda.anaconda.org/conda-forge/linux-64/ruff-0.4.10-py312h5715c7c_0.conda
  sha256: d7f056febfb41a141f51e0ae7ea8ba28bc486a86556f378598280b97c5761d2d
  md5: 3d07021d1d84de1caf6dbc02e5aea12a
  depends:
  - libgcc-ng >=12
  - libstdcxx-ng >=12
  - python >=3.12,<3.13.0a0
  - python_abi 3.12.* *_cp312
  license: MIT
  license_family: MIT
  size: 6375100
  timestamp: 1718950300298
- kind: conda
  name: ruff
  version: 0.4.10
  build: py312h7a6832a_0
  subdir: win-64
  url: https://conda.anaconda.org/conda-forge/win-64/ruff-0.4.10-py312h7a6832a_0.conda
  sha256: fa69621a30c533349cc110bd1d2956189d92c11c15bc1a6520ed0a82b4f8f900
  md5: 858969a5841ede4dbeb9f929962cd606
  depends:
  - python >=3.12,<3.13.0a0
  - python_abi 3.12.* *_cp312
  - ucrt >=10.0.20348.0
  - vc >=14.2,<15
  - vc14_runtime >=14.29.30139
  license: MIT
  license_family: MIT
  size: 6273796
  timestamp: 1718951278593
- kind: conda
  name: rust
  version: 1.77.2
  build: h4ff7c5d_1
  build_number: 1
  subdir: osx-arm64
  url: https://conda.anaconda.org/conda-forge/osx-arm64/rust-1.77.2-h4ff7c5d_1.conda
  sha256: 176f4e84380cd01e63fe58270b1b365fd2adc241227b1c388adb8b73a13315f9
  md5: b6092e78fbbb95001bba59edbbe05446
  depends:
  - rust-std-aarch64-apple-darwin 1.77.2 hf6ec828_1
  license: MIT
  license_family: MIT
  size: 147205067
  timestamp: 1715155248202
- kind: conda
  name: rust
  version: 1.77.2
  build: h70c747d_1
  build_number: 1
  subdir: linux-64
  url: https://conda.anaconda.org/conda-forge/linux-64/rust-1.77.2-h70c747d_1.conda
  sha256: fc981fbc0a5e76fc5fbd6364bd079e114769e71a420c052881d9ae8f5a513b54
  md5: 3c1c59e0515577dd985ae9eb8e70cca3
  depends:
  - gcc_impl_linux-64
  - libgcc-ng >=12
  - libzlib >=1.2.13,<2.0.0a0
  - rust-std-x86_64-unknown-linux-gnu 1.77.2 h2c6d0dc_1
  license: MIT
  license_family: MIT
  size: 186692944
  timestamp: 1715154179188
- kind: conda
  name: rust
  version: 1.77.2
  build: hf8d6059_1
  build_number: 1
  subdir: win-64
  url: https://conda.anaconda.org/conda-forge/win-64/rust-1.77.2-hf8d6059_1.conda
  sha256: 8b7a9f161b2841fd076c4952add8cb502748979e7955ebcc4de76ccad3822498
  md5: 21f5e10279d810f1bcaa650606039a5c
  depends:
  - rust-std-x86_64-pc-windows-msvc 1.77.2 h17fc481_1
  license: MIT
  license_family: MIT
  size: 186782410
  timestamp: 1715157050370
- kind: conda
  name: rust-std-aarch64-apple-darwin
  version: 1.77.2
  build: hf6ec828_1
  build_number: 1
  subdir: noarch
  noarch: generic
  url: https://conda.anaconda.org/conda-forge/noarch/rust-std-aarch64-apple-darwin-1.77.2-hf6ec828_1.conda
  sha256: 763fbe92431b7c0388b4dcfec7fd42d71495ddfd3ea7493d3e85d54e609be2f2
  md5: 223490e17c8ddc7f31f158a0c78900d1
  depends:
  - __unix
  constrains:
  - rust >=1.77.2,<1.77.3.0a0
  license: MIT
  license_family: MIT
  size: 30979017
  timestamp: 1715153523506
- kind: conda
  name: rust-std-x86_64-pc-windows-msvc
  version: 1.77.2
  build: h17fc481_1
  build_number: 1
  subdir: noarch
  noarch: generic
  url: https://conda.anaconda.org/conda-forge/noarch/rust-std-x86_64-pc-windows-msvc-1.77.2-h17fc481_1.conda
  sha256: 0392aa88488de836a85eb79857e393ca1119d917b77a895dbe452b8384d9c4b4
  md5: 82211ed614cfbc5d78437b4b050d7ac3
  depends:
  - __win
  constrains:
  - rust >=1.77.2,<1.77.3.0a0
  license: MIT
  license_family: MIT
  size: 25155888
  timestamp: 1715156710925
- kind: conda
  name: rust-std-x86_64-unknown-linux-gnu
  version: 1.77.2
  build: h2c6d0dc_1
  build_number: 1
  subdir: noarch
  noarch: generic
  url: https://conda.anaconda.org/conda-forge/noarch/rust-std-x86_64-unknown-linux-gnu-1.77.2-h2c6d0dc_1.conda
  sha256: 6a82d49964c98f1510f4e27c50df33ce1abdd2ade2625b9133ce8e34b3819c75
  md5: 116000ac370d62d9e9062d6e8ce8cd70
  depends:
  - __unix
  constrains:
  - rust >=1.77.2,<1.77.3.0a0
  license: MIT
  license_family: MIT
  size: 33923495
  timestamp: 1715154009471
- kind: conda
  name: setuptools
  version: 75.3.0
  build: pyhd8ed1ab_0
  subdir: noarch
  noarch: python
  url: https://conda.anaconda.org/conda-forge/noarch/setuptools-75.3.0-pyhd8ed1ab_0.conda
  sha256: a36d020b9f32fc3f1a6488a1c4a9c13988c6468faf6895bf30ca69521a61230e
  md5: 2ce9825396daf72baabaade36cee16da
  depends:
  - python >=3.8
  license: MIT
  license_family: MIT
  size: 779561
  timestamp: 1730382173961
- kind: conda
  name: six
  version: 1.16.0
  build: pyh6c4a22f_0
  subdir: noarch
  noarch: python
  url: https://conda.anaconda.org/conda-forge/noarch/six-1.16.0-pyh6c4a22f_0.tar.bz2
  sha256: a85c38227b446f42c5b90d9b642f2c0567880c15d72492d8da074a59c8f91dd6
  md5: e5f25f8dbc060e9a8d912e432202afc2
  depends:
  - python
  license: MIT
  license_family: MIT
  size: 14259
  timestamp: 1620240338595
- kind: conda
  name: snappy
  version: 1.2.1
  build: h23299a8_0
  subdir: win-64
  url: https://conda.anaconda.org/conda-forge/win-64/snappy-1.2.1-h23299a8_0.conda
  sha256: 5b9450f619aabcfbf3d284a272964250b2e1971ab0f7a7ef9143dda0ecc537b8
  md5: 7635a408509e20dcfc7653ca305ad799
  depends:
  - ucrt >=10.0.20348.0
  - vc >=14.2,<15
  - vc14_runtime >=14.29.30139
  license: BSD-3-Clause
  license_family: BSD
  size: 59350
  timestamp: 1720004197144
- kind: conda
  name: snappy
  version: 1.2.1
  build: ha2e4443_0
  subdir: linux-64
  url: https://conda.anaconda.org/conda-forge/linux-64/snappy-1.2.1-ha2e4443_0.conda
  sha256: dc7c8e0e8c3e8702aae81c52d940bfaabe756953ee51b1f1757e891bab62cf7f
  md5: 6b7dcc7349efd123d493d2dbe85a045f
  depends:
  - libgcc-ng >=12
  - libstdcxx-ng >=12
  license: BSD-3-Clause
  license_family: BSD
  size: 42465
  timestamp: 1720003704360
- kind: conda
  name: snappy
  version: 1.2.1
  build: hd02b534_0
  subdir: osx-arm64
  url: https://conda.anaconda.org/conda-forge/osx-arm64/snappy-1.2.1-hd02b534_0.conda
  sha256: cb7a9440241c6092e0f1c795fdca149c4767023e783eaf9cfebc501f906b4897
  md5: 69d0f9694f3294418ee935da3d5f7272
  depends:
  - __osx >=11.0
  - libcxx >=16
  license: BSD-3-Clause
  license_family: BSD
  size: 35708
  timestamp: 1720003794374
- kind: conda
  name: stack_data
  version: 0.6.2
  build: pyhd8ed1ab_0
  subdir: noarch
  noarch: python
  url: https://conda.anaconda.org/conda-forge/noarch/stack_data-0.6.2-pyhd8ed1ab_0.conda
  sha256: a58433e75229bec39f3be50c02efbe9b7083e53a1f31d8ee247564f370191eec
  md5: e7df0fdd404616638df5ece6e69ba7af
  depends:
  - asttokens
  - executing
  - pure_eval
  - python >=3.5
  license: MIT
  license_family: MIT
  size: 26205
  timestamp: 1669632203115
- kind: conda
  name: sysroot_linux-64
  version: '2.17'
  build: h4a8ded7_18
  build_number: 18
  subdir: noarch
  noarch: generic
  url: https://conda.anaconda.org/conda-forge/noarch/sysroot_linux-64-2.17-h4a8ded7_18.conda
  sha256: 23c7ab371c1b74d01a187e05aa7240e3f5654599e364a9adff7f0b02e26f471f
  md5: 0ea96f90a10838f58412aa84fdd9df09
  depends:
  - kernel-headers_linux-64 3.10.0 he073ed8_18
  - tzdata
  license: LGPL-2.0-or-later AND LGPL-2.0-or-later WITH exceptions AND GPL-2.0-or-later AND MPL-2.0
  license_family: GPL
  size: 15500960
  timestamp: 1729794510631
- kind: conda
  name: tbb
  version: 2021.13.0
  build: hc790b64_0
  subdir: win-64
  url: https://conda.anaconda.org/conda-forge/win-64/tbb-2021.13.0-hc790b64_0.conda
  sha256: 990dbe4fb42f14700c22bd434d8312607bf8d0bd9f922b054e51fda14c41994c
  md5: 28496a1e6af43c63927da4f80260348d
  depends:
  - libhwloc >=2.11.1,<2.11.2.0a0
  - ucrt >=10.0.20348.0
  - vc >=14.2,<15
  - vc14_runtime >=14.29.30139
  license: Apache-2.0
  license_family: APACHE
  size: 151494
  timestamp: 1725532984828
- kind: conda
  name: tk
  version: 8.6.13
  build: h5083fa2_1
  build_number: 1
  subdir: osx-arm64
  url: https://conda.anaconda.org/conda-forge/osx-arm64/tk-8.6.13-h5083fa2_1.conda
  sha256: 72457ad031b4c048e5891f3f6cb27a53cb479db68a52d965f796910e71a403a8
  md5: b50a57ba89c32b62428b71a875291c9b
  depends:
  - libzlib >=1.2.13,<2.0.0a0
  license: TCL
  license_family: BSD
  size: 3145523
  timestamp: 1699202432999
- kind: conda
  name: tk
  version: 8.6.13
  build: h5226925_1
  build_number: 1
  subdir: win-64
  url: https://conda.anaconda.org/conda-forge/win-64/tk-8.6.13-h5226925_1.conda
  sha256: 2c4e914f521ccb2718946645108c9bd3fc3216ba69aea20c2c3cedbd8db32bb1
  md5: fc048363eb8f03cd1737600a5d08aafe
  depends:
  - ucrt >=10.0.20348.0
  - vc >=14.2,<15
  - vc14_runtime >=14.29.30139
  license: TCL
  license_family: BSD
  size: 3503410
  timestamp: 1699202577803
- kind: conda
  name: tk
  version: 8.6.13
  build: noxft_h4845f30_101
  build_number: 101
  subdir: linux-64
  url: https://conda.anaconda.org/conda-forge/linux-64/tk-8.6.13-noxft_h4845f30_101.conda
  sha256: e0569c9caa68bf476bead1bed3d79650bb080b532c64a4af7d8ca286c08dea4e
  md5: d453b98d9c83e71da0741bb0ff4d76bc
  depends:
  - libgcc-ng >=12
  - libzlib >=1.2.13,<2.0.0a0
  license: TCL
  license_family: BSD
  size: 3318875
  timestamp: 1699202167581
- kind: conda
  name: tomli
  version: 2.1.0
  build: pyhff2d567_0
  subdir: noarch
  noarch: python
  url: https://conda.anaconda.org/conda-forge/noarch/tomli-2.1.0-pyhff2d567_0.conda
  sha256: 354b8a64d4f3311179d85aefc529ca201a36afc1af090d0010c46be7b79f9a47
  md5: 3fa1089b4722df3a900135925f4519d9
  depends:
  - python >=3.9
  license: MIT
  license_family: MIT
  size: 18741
  timestamp: 1731426862834
- kind: conda
  name: tornado
  version: 6.4.1
  build: py312h024a12e_1
  build_number: 1
  subdir: osx-arm64
  url: https://conda.anaconda.org/conda-forge/osx-arm64/tornado-6.4.1-py312h024a12e_1.conda
  sha256: 5eefede1d8a2f55892bc582dbcb574b1806f19bc1e3939ce56b79721b9406db7
  md5: 967bc97bb9e258993289546479af971f
  depends:
  - __osx >=11.0
  - python >=3.12,<3.13.0a0
  - python >=3.12,<3.13.0a0 *_cpython
  - python_abi 3.12.* *_cp312
  license: Apache-2.0
  license_family: Apache
  size: 841722
  timestamp: 1724956439106
- kind: conda
  name: tornado
  version: 6.4.1
  build: py312h4389bb4_1
  build_number: 1
  subdir: win-64
  url: https://conda.anaconda.org/conda-forge/win-64/tornado-6.4.1-py312h4389bb4_1.conda
  sha256: 79a4155e4700aa188d6de36ed65b2923527864ad775bb156ed0a4067619e8ee0
  md5: e278437965b2420d567ba11b579668bc
  depends:
  - python >=3.12,<3.13.0a0
  - python_abi 3.12.* *_cp312
  - ucrt >=10.0.20348.0
  - vc >=14.2,<15
  - vc14_runtime >=14.29.30139
  license: Apache-2.0
  license_family: Apache
  size: 841567
  timestamp: 1724956763418
- kind: conda
  name: tornado
  version: 6.4.1
  build: py312h66e93f0_1
  build_number: 1
  subdir: linux-64
  url: https://conda.anaconda.org/conda-forge/linux-64/tornado-6.4.1-py312h66e93f0_1.conda
  sha256: c0c9cc7834e8f43702956afaa5af7b0639c4835c285108a43e6b91687ce53ab8
  md5: af648b62462794649066366af4ecd5b0
  depends:
  - __glibc >=2.17,<3.0.a0
  - libgcc >=13
  - python >=3.12,<3.13.0a0
  - python_abi 3.12.* *_cp312
  license: Apache-2.0
  license_family: Apache
  size: 837665
  timestamp: 1724956252424
- kind: conda
  name: traitlets
  version: 5.14.3
  build: pyhd8ed1ab_0
  subdir: noarch
  noarch: python
  url: https://conda.anaconda.org/conda-forge/noarch/traitlets-5.14.3-pyhd8ed1ab_0.conda
  sha256: 8a64fa0f19022828513667c2c7176cfd125001f3f4b9bc00d33732e627dd2592
  md5: 3df84416a021220d8b5700c613af2dc5
  depends:
  - python >=3.8
  license: BSD-3-Clause
  license_family: BSD
  size: 110187
  timestamp: 1713535244513
- kind: conda
  name: typing_extensions
  version: 4.12.2
  build: pyha770c72_0
  subdir: noarch
  noarch: python
  url: https://conda.anaconda.org/conda-forge/noarch/typing_extensions-4.12.2-pyha770c72_0.conda
  sha256: 0fce54f8ec3e59f5ef3bb7641863be4e1bf1279623e5af3d3fa726e8f7628ddb
  md5: ebe6952715e1d5eb567eeebf25250fa7
  depends:
  - python >=3.8
  license: PSF-2.0
  license_family: PSF
  size: 39888
  timestamp: 1717802653893
- kind: conda
  name: tzdata
  version: 2024b
  build: hc8b5060_0
  subdir: noarch
  noarch: generic
  url: https://conda.anaconda.org/conda-forge/noarch/tzdata-2024b-hc8b5060_0.conda
  sha256: 4fde5c3008bf5d2db82f2b50204464314cc3c91c1d953652f7bd01d9e52aefdf
  md5: 8ac3367aafb1cc0a068483c580af8015
  license: LicenseRef-Public-Domain
  size: 122354
  timestamp: 1728047496079
- kind: conda
  name: ucrt
  version: 10.0.22621.0
  build: h57928b3_1
  build_number: 1
  subdir: win-64
  url: https://conda.anaconda.org/conda-forge/win-64/ucrt-10.0.22621.0-h57928b3_1.conda
  sha256: db8dead3dd30fb1a032737554ce91e2819b43496a0db09927edf01c32b577450
  md5: 6797b005cd0f439c4c5c9ac565783700
  constrains:
  - vs2015_runtime >=14.29.30037
  license: LicenseRef-MicrosoftWindowsSDK10
  size: 559710
  timestamp: 1728377334097
- kind: conda
  name: unicodedata2
  version: 15.1.0
  build: py312h0bf5046_1
  build_number: 1
  subdir: osx-arm64
  url: https://conda.anaconda.org/conda-forge/osx-arm64/unicodedata2-15.1.0-py312h0bf5046_1.conda
  sha256: 236961004c088f190d8b27863b2898f1d43c2d5dc769f135abdacc644b033fab
  md5: eda2082df9c9c6259af246424b7f3db1
  depends:
  - __osx >=11.0
  - python >=3.12,<3.13.0a0
  - python >=3.12,<3.13.0a0 *_cpython
  - python_abi 3.12.* *_cp312
  license: Apache-2.0
  license_family: Apache
  size: 372492
  timestamp: 1729704995151
- kind: conda
  name: unicodedata2
  version: 15.1.0
  build: py312h4389bb4_1
  build_number: 1
  subdir: win-64
  url: https://conda.anaconda.org/conda-forge/win-64/unicodedata2-15.1.0-py312h4389bb4_1.conda
  sha256: 92abc9d85c1cec3349db089a9942266a981cf347ac6a9ddbeaa3d3162958d81b
  md5: 9cf863b723d64077f74396cfe4d7c00c
  depends:
  - python >=3.12,<3.13.0a0
  - python_abi 3.12.* *_cp312
  - ucrt >=10.0.20348.0
  - vc >=14.2,<15
  - vc14_runtime >=14.29.30139
  license: Apache-2.0
  license_family: Apache
  size: 365482
  timestamp: 1729705063982
- kind: conda
  name: unicodedata2
  version: 15.1.0
  build: py312h66e93f0_1
  build_number: 1
  subdir: linux-64
  url: https://conda.anaconda.org/conda-forge/linux-64/unicodedata2-15.1.0-py312h66e93f0_1.conda
  sha256: 1fcba6d363d901d9a06381e1aee2d5634f82389965dd7a339f19b3ae81ce6da0
  md5: 588486a61153f94c7c13816f7069e440
  depends:
  - __glibc >=2.17,<3.0.a0
  - libgcc >=13
  - python >=3.12,<3.13.0a0
  - python_abi 3.12.* *_cp312
  license: Apache-2.0
  license_family: Apache
  size: 368550
  timestamp: 1729704685856
- kind: conda
  name: vc
  version: '14.3'
  build: ha32ba9b_22
  build_number: 22
  subdir: win-64
  url: https://conda.anaconda.org/conda-forge/win-64/vc-14.3-ha32ba9b_22.conda
  sha256: 2a47c5bd8bec045959afada7063feacd074ad66b170c1ea92dd139b389fcf8fd
  md5: 311c9ba1dfdd2895a8cb08346ff26259
  depends:
  - vc14_runtime >=14.38.33135
  track_features:
  - vc14
  license: BSD-3-Clause
  license_family: BSD
  size: 17447
  timestamp: 1728400826998
- kind: conda
  name: vc14_runtime
  version: 14.40.33810
  build: hcc2c482_22
  build_number: 22
  subdir: win-64
  url: https://conda.anaconda.org/conda-forge/win-64/vc14_runtime-14.40.33810-hcc2c482_22.conda
  sha256: 4c669c65007f88a7cdd560192f7e6d5679d191ac71610db724e18b2410964d64
  md5: ce23a4b980ee0556a118ed96550ff3f3
  depends:
  - ucrt >=10.0.20348.0
  constrains:
  - vs2015_runtime 14.40.33810.* *_22
  license: LicenseRef-MicrosoftVisualCpp2015-2022Runtime
  license_family: Proprietary
  size: 750719
  timestamp: 1728401055788
- kind: conda
  name: vs2015_runtime
  version: 14.40.33810
  build: h3bf8584_22
  build_number: 22
  subdir: win-64
  url: https://conda.anaconda.org/conda-forge/win-64/vs2015_runtime-14.40.33810-h3bf8584_22.conda
  sha256: 80aa9932203d65a96f817b8be4fafc176fb2b3fe6cf6899ede678b8f0317fbff
  md5: 8c6b061d44cafdfc8e8c6eb5f100caf0
  depends:
  - vc14_runtime >=14.40.33810
  license: BSD-3-Clause
  license_family: BSD
  size: 17453
  timestamp: 1728400827536
- kind: conda
  name: wayland
  version: 1.23.1
  build: h3e06ad9_0
  subdir: linux-64
  url: https://conda.anaconda.org/conda-forge/linux-64/wayland-1.23.1-h3e06ad9_0.conda
  sha256: 0884b2023a32d2620192cf2e2fc6784b8d1e31cf9f137e49e00802d4daf7d1c1
  md5: 0a732427643ae5e0486a727927791da1
  depends:
  - __glibc >=2.17,<3.0.a0
  - libexpat >=2.6.2,<3.0a0
  - libffi >=3.4,<4.0a0
  - libgcc-ng >=13
  - libstdcxx-ng >=13
  license: MIT
  license_family: MIT
  size: 321561
  timestamp: 1724530461598
- kind: conda
  name: wcwidth
  version: 0.2.13
  build: pyhd8ed1ab_0
  subdir: noarch
  noarch: python
  url: https://conda.anaconda.org/conda-forge/noarch/wcwidth-0.2.13-pyhd8ed1ab_0.conda
  sha256: b6cd2fee7e728e620ec736d8dfee29c6c9e2adbd4e695a31f1d8f834a83e57e3
  md5: 68f0738df502a14213624b288c60c9ad
  depends:
  - python >=3.8
  license: MIT
  license_family: MIT
  size: 32709
  timestamp: 1704731373922
- kind: conda
  name: wheel
  version: 0.45.0
  build: pyhd8ed1ab_0
  subdir: noarch
  noarch: python
  url: https://conda.anaconda.org/conda-forge/noarch/wheel-0.45.0-pyhd8ed1ab_0.conda
  sha256: 8a51067f8e1a2cb0b5e89672dbcc0369e344a92e869c38b2946584aa09ab7088
  md5: f9751d7c71df27b2d29f5cab3378982e
  depends:
  - python >=3.8
  license: MIT
  license_family: MIT
  size: 62755
  timestamp: 1731120002488
- kind: conda
  name: xarray
  version: 2024.10.0
  build: pyhd8ed1ab_0
  subdir: noarch
  noarch: python
  url: https://conda.anaconda.org/conda-forge/noarch/xarray-2024.10.0-pyhd8ed1ab_0.conda
  sha256: a35c8291de55f96ecc9121d1ebd4995977ea2f51d9e529e97749abc108afb0e4
  md5: 53e365732dfa053c4d19fc6b927392c4
  depends:
  - numpy >=1.24
  - packaging >=23.1
  - pandas >=2.1
  - python >=3.10
  constrains:
  - matplotlib-base >=3.7
  - netcdf4 >=1.6.0
  - numba >=0.57
  - hdf5 >=1.12
  - sparse >=0.14
  - cftime >=1.6
  - zarr >=2.16
  - flox >=0.7
  - pint >=0.22
  - toolz >=0.12
  - scipy >=1.11
  - seaborn-base >=0.12
  - distributed >=2023.9
  - iris >=3.7
  - cartopy >=0.22
  - bottleneck >=1.3
  - dask-core >=2023.9
  - h5py >=3.8
  - h5netcdf >=1.2
  - nc-time-axis >=1.4
  license: Apache-2.0
  license_family: APACHE
  size: 813754
  timestamp: 1729867978934
- kind: conda
  name: xcb-util
  version: 0.4.1
  build: hb711507_2
  build_number: 2
  subdir: linux-64
  url: https://conda.anaconda.org/conda-forge/linux-64/xcb-util-0.4.1-hb711507_2.conda
  sha256: 416aa55d946ce4ab173ab338796564893a2f820e80e04e098ff00c25fb981263
  md5: 8637c3e5821654d0edf97e2b0404b443
  depends:
  - libgcc-ng >=12
  - libxcb >=1.16,<2.0.0a0
  license: MIT
  license_family: MIT
  size: 19965
  timestamp: 1718843348208
- kind: conda
  name: xcb-util-cursor
  version: 0.1.5
  build: hb9d3cd8_0
  subdir: linux-64
  url: https://conda.anaconda.org/conda-forge/linux-64/xcb-util-cursor-0.1.5-hb9d3cd8_0.conda
  sha256: c7b35db96f6e32a9e5346f97adc968ef2f33948e3d7084295baebc0e33abdd5b
  md5: eb44b3b6deb1cab08d72cb61686fe64c
  depends:
  - __glibc >=2.17,<3.0.a0
  - libgcc >=13
  - libxcb >=1.13
  - libxcb >=1.16,<2.0.0a0
  - xcb-util-image >=0.4.0,<0.5.0a0
  - xcb-util-renderutil >=0.3.10,<0.4.0a0
  license: MIT
  license_family: MIT
  size: 20296
  timestamp: 1726125844850
- kind: conda
  name: xcb-util-image
  version: 0.4.0
  build: hb711507_2
  build_number: 2
  subdir: linux-64
  url: https://conda.anaconda.org/conda-forge/linux-64/xcb-util-image-0.4.0-hb711507_2.conda
  sha256: 94b12ff8b30260d9de4fd7a28cca12e028e572cbc504fd42aa2646ec4a5bded7
  md5: a0901183f08b6c7107aab109733a3c91
  depends:
  - libgcc-ng >=12
  - libxcb >=1.16,<2.0.0a0
  - xcb-util >=0.4.1,<0.5.0a0
  license: MIT
  license_family: MIT
  size: 24551
  timestamp: 1718880534789
- kind: conda
  name: xcb-util-keysyms
  version: 0.4.1
  build: hb711507_0
  subdir: linux-64
  url: https://conda.anaconda.org/conda-forge/linux-64/xcb-util-keysyms-0.4.1-hb711507_0.conda
  sha256: 546e3ee01e95a4c884b6401284bb22da449a2f4daf508d038fdfa0712fe4cc69
  md5: ad748ccca349aec3e91743e08b5e2b50
  depends:
  - libgcc-ng >=12
  - libxcb >=1.16,<2.0.0a0
  license: MIT
  license_family: MIT
  size: 14314
  timestamp: 1718846569232
- kind: conda
  name: xcb-util-renderutil
  version: 0.3.10
  build: hb711507_0
  subdir: linux-64
  url: https://conda.anaconda.org/conda-forge/linux-64/xcb-util-renderutil-0.3.10-hb711507_0.conda
  sha256: 2d401dadc43855971ce008344a4b5bd804aca9487d8ebd83328592217daca3df
  md5: 0e0cbe0564d03a99afd5fd7b362feecd
  depends:
  - libgcc-ng >=12
  - libxcb >=1.16,<2.0.0a0
  license: MIT
  license_family: MIT
  size: 16978
  timestamp: 1718848865819
- kind: conda
  name: xcb-util-wm
  version: 0.4.2
  build: hb711507_0
  subdir: linux-64
  url: https://conda.anaconda.org/conda-forge/linux-64/xcb-util-wm-0.4.2-hb711507_0.conda
  sha256: 31d44f297ad87a1e6510895740325a635dd204556aa7e079194a0034cdd7e66a
  md5: 608e0ef8256b81d04456e8d211eee3e8
  depends:
  - libgcc-ng >=12
  - libxcb >=1.16,<2.0.0a0
  license: MIT
  license_family: MIT
  size: 51689
  timestamp: 1718844051451
- kind: conda
  name: xkeyboard-config
  version: '2.43'
  build: hb9d3cd8_0
  subdir: linux-64
  url: https://conda.anaconda.org/conda-forge/linux-64/xkeyboard-config-2.43-hb9d3cd8_0.conda
  sha256: 0d89b5873515a1f05d311f37ea4e087bbccc0418afa38f2f6189e97280db3179
  md5: f725c7425d6d7c15e31f3b99a88ea02f
  depends:
  - __glibc >=2.17,<3.0.a0
  - libgcc >=13
  - xorg-libx11 >=1.8.10,<2.0a0
  license: MIT
  license_family: MIT
  size: 389475
  timestamp: 1727840188958
- kind: conda
  name: xorg-libice
  version: 1.1.1
  build: hb9d3cd8_1
  build_number: 1
  subdir: linux-64
  url: https://conda.anaconda.org/conda-forge/linux-64/xorg-libice-1.1.1-hb9d3cd8_1.conda
  sha256: ec276da68d1c4a3d34a63195b35ca5b248d4aff0812464dcd843d74649b5cec4
  md5: 19608a9656912805b2b9a2f6bd257b04
  depends:
  - __glibc >=2.17,<3.0.a0
  - libgcc >=13
  license: MIT
  license_family: MIT
  size: 58159
  timestamp: 1727531850109
- kind: conda
  name: xorg-libsm
  version: 1.2.4
  build: he73a12e_1
  build_number: 1
  subdir: linux-64
  url: https://conda.anaconda.org/conda-forge/linux-64/xorg-libsm-1.2.4-he73a12e_1.conda
  sha256: 70e903370977d44c9120a5641ab563887bd48446e9ef6fc2a3f5f60531c2cd6c
  md5: 05a8ea5f446de33006171a7afe6ae857
  depends:
  - __glibc >=2.17,<3.0.a0
  - libgcc >=13
  - libuuid >=2.38.1,<3.0a0
  - xorg-libice >=1.1.1,<2.0a0
  license: MIT
  license_family: MIT
  size: 27516
  timestamp: 1727634669421
- kind: conda
  name: xorg-libx11
  version: 1.8.10
  build: h4f16b4b_0
  subdir: linux-64
  url: https://conda.anaconda.org/conda-forge/linux-64/xorg-libx11-1.8.10-h4f16b4b_0.conda
  sha256: c4650634607864630fb03696474a0535f6fce5fda7d81a6462346e071b53dfa7
  md5: 0b666058a179b744a622d0a4a0c56353
  depends:
  - __glibc >=2.17,<3.0.a0
  - libgcc >=13
  - libxcb >=1.17.0,<2.0a0
  - xorg-xorgproto
  license: MIT
  license_family: MIT
  size: 838308
  timestamp: 1727356837875
- kind: conda
  name: xorg-libxau
  version: 1.0.11
  build: hb9d3cd8_1
  build_number: 1
  subdir: linux-64
  url: https://conda.anaconda.org/conda-forge/linux-64/xorg-libxau-1.0.11-hb9d3cd8_1.conda
  sha256: 532a046fee0b3a402db867b6ec55c84ba4cdedb91d817147c8feeae9766be3d6
  md5: 77cbc488235ebbaab2b6e912d3934bae
  depends:
  - __glibc >=2.17,<3.0.a0
  - libgcc >=13
  license: MIT
  license_family: MIT
  size: 14679
  timestamp: 1727034741045
- kind: conda
  name: xorg-libxau
  version: 1.0.11
  build: hcd874cb_0
  subdir: win-64
  url: https://conda.anaconda.org/conda-forge/win-64/xorg-libxau-1.0.11-hcd874cb_0.conda
  sha256: 8c5b976e3b36001bdefdb41fb70415f9c07eff631f1f0155f3225a7649320e77
  md5: c46ba8712093cb0114404ae8a7582e1a
  depends:
  - m2w64-gcc-libs
  - m2w64-gcc-libs-core
  license: MIT
  license_family: MIT
  size: 51297
  timestamp: 1684638355740
- kind: conda
  name: xorg-libxau
  version: 1.0.11
  build: hd74edd7_1
  build_number: 1
  subdir: osx-arm64
  url: https://conda.anaconda.org/conda-forge/osx-arm64/xorg-libxau-1.0.11-hd74edd7_1.conda
  sha256: 7113618021cf6c80831a429b2ebb9d639f3c43cf7fe2257d235dc6ae0ab43289
  md5: 7e0125f8fb619620a0011dc9297e2493
  depends:
  - __osx >=11.0
  license: MIT
  license_family: MIT
  size: 13515
  timestamp: 1727034783560
- kind: conda
  name: xorg-libxcomposite
  version: 0.4.6
  build: hb9d3cd8_2
  build_number: 2
  subdir: linux-64
  url: https://conda.anaconda.org/conda-forge/linux-64/xorg-libxcomposite-0.4.6-hb9d3cd8_2.conda
  sha256: 753f73e990c33366a91fd42cc17a3d19bb9444b9ca5ff983605fa9e953baf57f
  md5: d3c295b50f092ab525ffe3c2aa4b7413
  depends:
  - __glibc >=2.17,<3.0.a0
  - libgcc >=13
  - xorg-libx11 >=1.8.10,<2.0a0
  - xorg-libxfixes >=6.0.1,<7.0a0
  license: MIT
  license_family: MIT
  size: 13603
  timestamp: 1727884600744
- kind: conda
  name: xorg-libxcursor
  version: 1.2.3
  build: hb9d3cd8_0
  subdir: linux-64
  url: https://conda.anaconda.org/conda-forge/linux-64/xorg-libxcursor-1.2.3-hb9d3cd8_0.conda
  sha256: 832f538ade441b1eee863c8c91af9e69b356cd3e9e1350fff4fe36cc573fc91a
  md5: 2ccd714aa2242315acaf0a67faea780b
  depends:
  - __glibc >=2.17,<3.0.a0
  - libgcc >=13
  - xorg-libx11 >=1.8.10,<2.0a0
  - xorg-libxfixes >=6.0.1,<7.0a0
  - xorg-libxrender >=0.9.11,<0.10.0a0
  license: MIT
  license_family: MIT
  size: 32533
  timestamp: 1730908305254
- kind: conda
  name: xorg-libxdamage
  version: 1.1.6
  build: hb9d3cd8_0
  subdir: linux-64
  url: https://conda.anaconda.org/conda-forge/linux-64/xorg-libxdamage-1.1.6-hb9d3cd8_0.conda
  sha256: 43b9772fd6582bf401846642c4635c47a9b0e36ca08116b3ec3df36ab96e0ec0
  md5: b5fcc7172d22516e1f965490e65e33a4
  depends:
  - __glibc >=2.17,<3.0.a0
  - libgcc >=13
  - xorg-libx11 >=1.8.10,<2.0a0
  - xorg-libxext >=1.3.6,<2.0a0
  - xorg-libxfixes >=6.0.1,<7.0a0
  license: MIT
  license_family: MIT
  size: 13217
  timestamp: 1727891438799
- kind: conda
  name: xorg-libxdmcp
  version: 1.1.3
  build: hcd874cb_0
  subdir: win-64
  url: https://conda.anaconda.org/conda-forge/win-64/xorg-libxdmcp-1.1.3-hcd874cb_0.tar.bz2
  sha256: f51205d33c07d744ec177243e5d9b874002910c731954f2c8da82459be462b93
  md5: 46878ebb6b9cbd8afcf8088d7ef00ece
  depends:
  - m2w64-gcc-libs
  license: MIT
  license_family: MIT
  size: 67908
  timestamp: 1610072296570
- kind: conda
  name: xorg-libxdmcp
  version: 1.1.5
  build: hb9d3cd8_0
  subdir: linux-64
  url: https://conda.anaconda.org/conda-forge/linux-64/xorg-libxdmcp-1.1.5-hb9d3cd8_0.conda
  sha256: 6b250f3e59db07c2514057944a3ea2044d6a8cdde8a47b6497c254520fade1ee
  md5: 8035c64cb77ed555e3f150b7b3972480
  depends:
  - __glibc >=2.17,<3.0.a0
  - libgcc >=13
  license: MIT
  license_family: MIT
  size: 19901
  timestamp: 1727794976192
- kind: conda
  name: xorg-libxdmcp
  version: 1.1.5
  build: hd74edd7_0
  subdir: osx-arm64
  url: https://conda.anaconda.org/conda-forge/osx-arm64/xorg-libxdmcp-1.1.5-hd74edd7_0.conda
  sha256: 9939a166d780700d81023546759102b33fdc2c5f11ef09f5f66c77210fd334c8
  md5: 77c447f48cab5d3a15ac224edb86a968
  depends:
  - __osx >=11.0
  license: MIT
  license_family: MIT
  size: 18487
  timestamp: 1727795205022
- kind: conda
  name: xorg-libxext
  version: 1.3.6
  build: hb9d3cd8_0
  subdir: linux-64
  url: https://conda.anaconda.org/conda-forge/linux-64/xorg-libxext-1.3.6-hb9d3cd8_0.conda
  sha256: da5dc921c017c05f38a38bd75245017463104457b63a1ce633ed41f214159c14
  md5: febbab7d15033c913d53c7a2c102309d
  depends:
  - __glibc >=2.17,<3.0.a0
  - libgcc >=13
  - xorg-libx11 >=1.8.10,<2.0a0
  license: MIT
  license_family: MIT
  size: 50060
  timestamp: 1727752228921
- kind: conda
  name: xorg-libxfixes
  version: 6.0.1
  build: hb9d3cd8_0
  subdir: linux-64
  url: https://conda.anaconda.org/conda-forge/linux-64/xorg-libxfixes-6.0.1-hb9d3cd8_0.conda
  sha256: 2fef37e660985794617716eb915865ce157004a4d567ed35ec16514960ae9271
  md5: 4bdb303603e9821baf5fe5fdff1dc8f8
  depends:
  - __glibc >=2.17,<3.0.a0
  - libgcc >=13
  - xorg-libx11 >=1.8.10,<2.0a0
  license: MIT
  license_family: MIT
  size: 19575
  timestamp: 1727794961233
- kind: conda
  name: xorg-libxi
  version: 1.8.2
  build: hb9d3cd8_0
  subdir: linux-64
  url: https://conda.anaconda.org/conda-forge/linux-64/xorg-libxi-1.8.2-hb9d3cd8_0.conda
  sha256: 1a724b47d98d7880f26da40e45f01728e7638e6ec69f35a3e11f92acd05f9e7a
  md5: 17dcc85db3c7886650b8908b183d6876
  depends:
  - __glibc >=2.17,<3.0.a0
  - libgcc >=13
  - xorg-libx11 >=1.8.10,<2.0a0
  - xorg-libxext >=1.3.6,<2.0a0
  - xorg-libxfixes >=6.0.1,<7.0a0
  license: MIT
  license_family: MIT
  size: 47179
  timestamp: 1727799254088
- kind: conda
  name: xorg-libxrandr
  version: 1.5.4
  build: hb9d3cd8_0
  subdir: linux-64
  url: https://conda.anaconda.org/conda-forge/linux-64/xorg-libxrandr-1.5.4-hb9d3cd8_0.conda
  sha256: ac0f037e0791a620a69980914a77cb6bb40308e26db11698029d6708f5aa8e0d
  md5: 2de7f99d6581a4a7adbff607b5c278ca
  depends:
  - __glibc >=2.17,<3.0.a0
  - libgcc >=13
  - xorg-libx11 >=1.8.10,<2.0a0
  - xorg-libxext >=1.3.6,<2.0a0
  - xorg-libxrender >=0.9.11,<0.10.0a0
  license: MIT
  license_family: MIT
  size: 29599
  timestamp: 1727794874300
- kind: conda
  name: xorg-libxrender
  version: 0.9.11
  build: hb9d3cd8_1
  build_number: 1
  subdir: linux-64
  url: https://conda.anaconda.org/conda-forge/linux-64/xorg-libxrender-0.9.11-hb9d3cd8_1.conda
  sha256: f1217e902c0b1d8bc5d3ce65e483ebf38b049c823c9117b7198cfb16bd2b9143
  md5: a7a49a8b85122b49214798321e2e96b4
  depends:
  - __glibc >=2.17,<3.0.a0
  - libgcc >=13
  - xorg-libx11 >=1.8.10,<2.0a0
  - xorg-xorgproto
  license: MIT
  license_family: MIT
  size: 37780
  timestamp: 1727529943015
- kind: conda
  name: xorg-libxtst
  version: 1.2.5
  build: hb9d3cd8_3
  build_number: 3
  subdir: linux-64
  url: https://conda.anaconda.org/conda-forge/linux-64/xorg-libxtst-1.2.5-hb9d3cd8_3.conda
  sha256: 752fdaac5d58ed863bbf685bb6f98092fe1a488ea8ebb7ed7b606ccfce08637a
  md5: 7bbe9a0cc0df0ac5f5a8ad6d6a11af2f
  depends:
  - __glibc >=2.17,<3.0.a0
  - libgcc >=13
  - xorg-libx11 >=1.8.10,<2.0a0
  - xorg-libxext >=1.3.6,<2.0a0
  - xorg-libxi >=1.7.10,<2.0a0
  license: MIT
  license_family: MIT
  size: 32808
  timestamp: 1727964811275
- kind: conda
  name: xorg-libxxf86vm
  version: 1.1.5
  build: hb9d3cd8_4
  build_number: 4
  subdir: linux-64
  url: https://conda.anaconda.org/conda-forge/linux-64/xorg-libxxf86vm-1.1.5-hb9d3cd8_4.conda
  sha256: 0b8f062a5b4a2c3833267285b7d41b3542f54d2c935c86ca98504c3e5296354c
  md5: 7da9007c0582712c4bad4131f89c8372
  depends:
  - __glibc >=2.17,<3.0.a0
  - libgcc >=13
  - xorg-libx11 >=1.8.10,<2.0a0
  - xorg-libxext >=1.3.6,<2.0a0
  license: MIT
  license_family: MIT
  size: 18072
  timestamp: 1728920051869
- kind: conda
  name: xorg-xorgproto
  version: '2024.1'
  build: hb9d3cd8_1
  build_number: 1
  subdir: linux-64
  url: https://conda.anaconda.org/conda-forge/linux-64/xorg-xorgproto-2024.1-hb9d3cd8_1.conda
  sha256: 1316680be6edddee0156b86ec1102fc8286f51c1a5440366ed1db596a2dc3731
  md5: 7c21106b851ec72c037b162c216d8f05
  depends:
  - __glibc >=2.17,<3.0.a0
  - libgcc >=13
  license: MIT
  license_family: MIT
  size: 565425
  timestamp: 1726846388217
- kind: conda
  name: xz
  version: 5.2.6
  build: h166bdaf_0
  subdir: linux-64
  url: https://conda.anaconda.org/conda-forge/linux-64/xz-5.2.6-h166bdaf_0.tar.bz2
  sha256: 03a6d28ded42af8a347345f82f3eebdd6807a08526d47899a42d62d319609162
  md5: 2161070d867d1b1204ea749c8eec4ef0
  depends:
  - libgcc-ng >=12
  license: LGPL-2.1 and GPL-2.0
  size: 418368
  timestamp: 1660346797927
- kind: conda
  name: xz
  version: 5.2.6
  build: h57fd34a_0
  subdir: osx-arm64
  url: https://conda.anaconda.org/conda-forge/osx-arm64/xz-5.2.6-h57fd34a_0.tar.bz2
  sha256: 59d78af0c3e071021cfe82dc40134c19dab8cdf804324b62940f5c8cd71803ec
  md5: 39c6b54e94014701dd157f4f576ed211
  license: LGPL-2.1 and GPL-2.0
  size: 235693
  timestamp: 1660346961024
- kind: conda
  name: xz
  version: 5.2.6
  build: h8d14728_0
  subdir: win-64
  url: https://conda.anaconda.org/conda-forge/win-64/xz-5.2.6-h8d14728_0.tar.bz2
  sha256: 54d9778f75a02723784dc63aff4126ff6e6749ba21d11a6d03c1f4775f269fe0
  md5: 515d77642eaa3639413c6b1bc3f94219
  depends:
  - vc >=14.1,<15
  - vs2015_runtime >=14.16.27033
  license: LGPL-2.1 and GPL-2.0
  size: 217804
  timestamp: 1660346976440
- kind: conda
  name: zlib
  version: 1.3.1
  build: h2466b09_2
  build_number: 2
  subdir: win-64
  url: https://conda.anaconda.org/conda-forge/win-64/zlib-1.3.1-h2466b09_2.conda
  sha256: 8c688797ba23b9ab50cef404eca4d004a948941b6ee533ead0ff3bf52012528c
  md5: be60c4e8efa55fddc17b4131aa47acbd
  depends:
  - libzlib 1.3.1 h2466b09_2
  - ucrt >=10.0.20348.0
  - vc >=14.2,<15
  - vc14_runtime >=14.29.30139
  license: Zlib
  license_family: Other
  size: 107439
  timestamp: 1727963788936
- kind: conda
  name: zlib
  version: 1.3.1
  build: h8359307_2
  build_number: 2
  subdir: osx-arm64
  url: https://conda.anaconda.org/conda-forge/osx-arm64/zlib-1.3.1-h8359307_2.conda
  sha256: 58f8860756680a4831c1bf4f294e2354d187f2e999791d53b1941834c4b37430
  md5: e3170d898ca6cb48f1bb567afb92f775
  depends:
  - __osx >=11.0
  - libzlib 1.3.1 h8359307_2
  license: Zlib
  license_family: Other
  size: 77606
  timestamp: 1727963209370
- kind: conda
  name: zlib
  version: 1.3.1
  build: hb9d3cd8_2
  build_number: 2
  subdir: linux-64
  url: https://conda.anaconda.org/conda-forge/linux-64/zlib-1.3.1-hb9d3cd8_2.conda
  sha256: 5d7c0e5f0005f74112a34a7425179f4eb6e73c92f5d109e6af4ddeca407c92ab
  md5: c9f075ab2f33b3bbee9e62d4ad0a6cd8
  depends:
  - __glibc >=2.17,<3.0.a0
  - libgcc >=13
  - libzlib 1.3.1 hb9d3cd8_2
  license: Zlib
  license_family: Other
  size: 92286
  timestamp: 1727963153079
- kind: conda
  name: zstd
  version: 1.5.6
  build: h0ea2cb4_0
  subdir: win-64
  url: https://conda.anaconda.org/conda-forge/win-64/zstd-1.5.6-h0ea2cb4_0.conda
  sha256: 768e30dc513568491818fb068ee867c57c514b553915536da09e5d10b4ebf3c3
  md5: 9a17230f95733c04dc40a2b1e5491d74
  depends:
  - libzlib >=1.2.13,<2.0.0a0
  - ucrt >=10.0.20348.0
  - vc >=14.2,<15
  - vc14_runtime >=14.29.30139
  license: BSD-3-Clause
  license_family: BSD
  size: 349143
  timestamp: 1714723445995
- kind: conda
  name: zstd
  version: 1.5.6
  build: ha6fb4c9_0
  subdir: linux-64
  url: https://conda.anaconda.org/conda-forge/linux-64/zstd-1.5.6-ha6fb4c9_0.conda
  sha256: c558b9cc01d9c1444031bd1ce4b9cff86f9085765f17627a6cd85fc623c8a02b
  md5: 4d056880988120e29d75bfff282e0f45
  depends:
  - libgcc-ng >=12
  - libstdcxx-ng >=12
  - libzlib >=1.2.13,<2.0.0a0
  license: BSD-3-Clause
  license_family: BSD
  size: 554846
  timestamp: 1714722996770
- kind: conda
  name: zstd
  version: 1.5.6
  build: hb46c0d2_0
  subdir: osx-arm64
  url: https://conda.anaconda.org/conda-forge/osx-arm64/zstd-1.5.6-hb46c0d2_0.conda
  sha256: 2d4fd1ff7ee79cd954ca8e81abf11d9d49954dd1fef80f27289e2402ae9c2e09
  md5: d96942c06c3e84bfcc5efb038724a7fd
  depends:
  - __osx >=11.0
  - libzlib >=1.2.13,<2.0.0a0
  license: BSD-3-Clause
  license_family: BSD
  size: 405089
  timestamp: 1714723101397<|MERGE_RESOLUTION|>--- conflicted
+++ resolved
@@ -15,13 +15,8 @@
       - conda: https://conda.anaconda.org/conda-forge/linux-64/brotli-1.1.0-hb9d3cd8_2.conda
       - conda: https://conda.anaconda.org/conda-forge/linux-64/brotli-bin-1.1.0-hb9d3cd8_2.conda
       - conda: https://conda.anaconda.org/conda-forge/linux-64/bzip2-1.0.8-h4bc722e_7.conda
-<<<<<<< HEAD
-      - conda: https://conda.anaconda.org/conda-forge/linux-64/c-ares-1.32.3-h4bc722e_0.conda
-      - conda: https://conda.anaconda.org/conda-forge/linux-64/ca-certificates-2024.7.4-hbcca054_0.conda
-=======
       - conda: https://conda.anaconda.org/conda-forge/linux-64/c-ares-1.34.3-heb4867d_0.conda
       - conda: https://conda.anaconda.org/conda-forge/linux-64/ca-certificates-2024.8.30-hbcca054_0.conda
->>>>>>> b74e3b83
       - conda: https://conda.anaconda.org/conda-forge/linux-64/cairo-1.18.0-hebfffa5_3.conda
       - conda: https://conda.anaconda.org/conda-forge/noarch/certifi-2024.8.30-pyhd8ed1ab_0.conda
       - conda: https://conda.anaconda.org/conda-forge/linux-64/cffi-1.16.0-py312hf06ca03_0.conda
@@ -417,13 +412,8 @@
       - conda: https://conda.anaconda.org/conda-forge/linux-64/brotli-1.1.0-hb9d3cd8_2.conda
       - conda: https://conda.anaconda.org/conda-forge/linux-64/brotli-bin-1.1.0-hb9d3cd8_2.conda
       - conda: https://conda.anaconda.org/conda-forge/linux-64/bzip2-1.0.8-h4bc722e_7.conda
-<<<<<<< HEAD
-      - conda: https://conda.anaconda.org/conda-forge/linux-64/c-ares-1.32.3-h4bc722e_0.conda
-      - conda: https://conda.anaconda.org/conda-forge/linux-64/ca-certificates-2024.7.4-hbcca054_0.conda
-=======
       - conda: https://conda.anaconda.org/conda-forge/linux-64/c-ares-1.34.3-heb4867d_0.conda
       - conda: https://conda.anaconda.org/conda-forge/linux-64/ca-certificates-2024.8.30-hbcca054_0.conda
->>>>>>> b74e3b83
       - conda: https://conda.anaconda.org/conda-forge/linux-64/cairo-1.18.0-hebfffa5_3.conda
       - conda: https://conda.anaconda.org/conda-forge/noarch/certifi-2024.8.30-pyhd8ed1ab_0.conda
       - conda: https://conda.anaconda.org/conda-forge/linux-64/cffi-1.16.0-py312hf06ca03_0.conda
@@ -881,13 +871,8 @@
       - conda: https://conda.anaconda.org/conda-forge/linux-64/brotli-1.1.0-hb9d3cd8_2.conda
       - conda: https://conda.anaconda.org/conda-forge/linux-64/brotli-bin-1.1.0-hb9d3cd8_2.conda
       - conda: https://conda.anaconda.org/conda-forge/linux-64/bzip2-1.0.8-h4bc722e_7.conda
-<<<<<<< HEAD
-      - conda: https://conda.anaconda.org/conda-forge/linux-64/c-ares-1.32.3-h4bc722e_0.conda
-      - conda: https://conda.anaconda.org/conda-forge/linux-64/ca-certificates-2024.7.4-hbcca054_0.conda
-=======
       - conda: https://conda.anaconda.org/conda-forge/linux-64/c-ares-1.34.3-heb4867d_0.conda
       - conda: https://conda.anaconda.org/conda-forge/linux-64/ca-certificates-2024.8.30-hbcca054_0.conda
->>>>>>> b74e3b83
       - conda: https://conda.anaconda.org/conda-forge/linux-64/cairo-1.18.0-hebfffa5_3.conda
       - conda: https://conda.anaconda.org/conda-forge/noarch/certifi-2024.8.30-pyhd8ed1ab_0.conda
       - conda: https://conda.anaconda.org/conda-forge/linux-64/cffi-1.16.0-py312hf06ca03_0.conda
@@ -1578,28 +1563,8 @@
   timestamp: 1720974522888
 - kind: conda
   name: c-ares
-<<<<<<< HEAD
-  version: 1.32.3
-  build: h4bc722e_0
-  subdir: linux-64
-  url: https://conda.anaconda.org/conda-forge/linux-64/c-ares-1.32.3-h4bc722e_0.conda
-  sha256: 3c5a844bb60b0d52d89c3f1bd828c9856417fe33a6102fd8bbd5c13c3351704a
-  md5: 7624e34ee6baebfc80d67bac76cc9d9d
-  depends:
-  - __glibc >=2.17,<3.0.a0
-  - libgcc-ng >=12
-  license: MIT
-  license_family: MIT
-  size: 179736
-  timestamp: 1721834714515
-- kind: conda
-  name: c-ares
-  version: 1.33.1
-  build: hd74edd7_0
-=======
   version: 1.34.3
   build: h5505292_0
->>>>>>> b74e3b83
   subdir: osx-arm64
   url: https://conda.anaconda.org/conda-forge/osx-arm64/c-ares-1.34.3-h5505292_0.conda
   sha256: e9e0f737286f9f4173c76fb01a11ffbe87cfc2da4e99760e1e18f47851d7ae06
@@ -1611,8 +1576,6 @@
   size: 178951
   timestamp: 1731182071026
 - kind: conda
-<<<<<<< HEAD
-=======
   name: c-ares
   version: 1.34.3
   build: heb4867d_0
@@ -1628,7 +1591,6 @@
   size: 205575
   timestamp: 1731181837907
 - kind: conda
->>>>>>> b74e3b83
   name: ca-certificates
   version: 2024.8.30
   build: h56e8100_0
